/**
 * Copyright (C) Mellanox Technologies Ltd. 2001-2015.  ALL RIGHTS RESERVED.
 *
 * See file LICENSE for terms.
 */

#include "rndv.h"
#include <ucp/proto/proto_am.inl>
#include <ucp/core/ucp_request.inl>
#include <ucs/datastruct/queue.h>

static int ucp_tag_rndv_is_get_op_possible(ucp_ep_h ep, uct_rkey_t rkey)
{
    uint64_t md_flags;

    ucs_assert(!ucp_ep_is_stub(ep));
    if (ucp_ep_is_rndv_lane_present(ep)) {
        md_flags = ucp_ep_rndv_md_flags(ep);
        return (((rkey != UCT_INVALID_RKEY) && (md_flags & UCT_MD_FLAG_REG)) ||
                !(md_flags & UCT_MD_FLAG_NEED_RKEY));
    } else {
        return 0;
    }
}

static void ucp_rndv_rma_request_send_buffer_dereg(ucp_request_t *sreq)
{
    if ((UCP_DT_IS_CONTIG(sreq->send.datatype)) &&
        (ucp_ep_is_rndv_lane_present(sreq->send.ep))) {
        ucp_request_send_buffer_dereg(sreq, ucp_ep_get_rndv_get_lane(sreq->send.ep));
    }
}

static size_t ucp_tag_rndv_pack_rkey(ucp_request_t *sreq,
                                     ucp_rndv_rts_hdr_t *rndv_rts_hdr)
{
    ucp_ep_h ep = sreq->send.ep;
    size_t packed_rkey = 0;
    ucs_status_t status;

    ucs_assert(UCP_DT_IS_CONTIG(sreq->send.datatype));

    /* Check if the sender needs to register the send buffer -
     * is its datatype contiguous and does the receive side need it */
    if ((ucp_ep_is_rndv_lane_present(ep)) &&
        (ucp_ep_rndv_md_flags(ep) & UCT_MD_FLAG_NEED_RKEY)) {
        status = ucp_request_send_buffer_reg(sreq, ucp_ep_get_rndv_get_lane(ep));
        ucs_assert_always(status == UCS_OK);

        /* if the send buffer was registered, send the rkey */
        uct_md_mkey_pack(ucp_ep_md(ep, ucp_ep_get_rndv_get_lane(ep)),
                         sreq->send.state.dt.contig.memh, rndv_rts_hdr + 1);
        rndv_rts_hdr->flags |= UCP_RNDV_RTS_FLAG_PACKED_RKEY;
        packed_rkey = ucp_ep_md_attr(ep, ucp_ep_get_rndv_get_lane(ep))->rkey_packed_size;
    }

    return packed_rkey;
}

static size_t ucp_tag_rndv_rts_pack(void *dest, void *arg)
{
    ucp_request_t *sreq = arg;   /* the sender's request */
    ucp_rndv_rts_hdr_t *rndv_rts_hdr = dest;
    size_t packed_len = sizeof(*rndv_rts_hdr);;

    rndv_rts_hdr->flags            = 0;
    rndv_rts_hdr->super.tag        = sreq->send.tag;
    /* reqptr holds the original sreq */
    rndv_rts_hdr->sreq.reqptr      = (uintptr_t)sreq;
    rndv_rts_hdr->sreq.sender_uuid = sreq->send.ep->worker->uuid;
    rndv_rts_hdr->size             = sreq->send.length;
    if (UCP_DT_IS_CONTIG(sreq->send.datatype)) {
        rndv_rts_hdr->address = (uintptr_t) sreq->send.buffer;
        packed_len += ucp_tag_rndv_pack_rkey(sreq, rndv_rts_hdr);
    } else if (UCP_DT_IS_GENERIC(sreq->send.datatype)) {
        rndv_rts_hdr->address = 0;
    }

    /* For rndv emulation based on AM rndv (send-recv), only the size of the rts
     * header is returned */
    return packed_len;
}

static ucs_status_t ucp_proto_progress_rndv_rts(uct_pending_req_t *self)
{
    /* send the RTS. the pack_cb will pack all the necessary fields in the RTS */
    return ucp_do_am_bcopy_single(self, UCP_AM_ID_RNDV_RTS, ucp_tag_rndv_rts_pack);
}

static size_t ucp_tag_rndv_rtr_pack(void *dest, void *arg)
{
    ucp_request_t *rndv_req = arg;   /* the receive's rndv_req */
    ucp_rndv_rtr_hdr_t *rndv_rtr_hdr = dest;

    /* sreq_ptr holds the sender's send req */
    rndv_rtr_hdr->sreq_ptr = rndv_req->send.proto.remote_request;

    /* rreq_ptr holds the recv req on the recv side */
    rndv_rtr_hdr->rreq_ptr = rndv_req->send.proto.rreq_ptr;

    return sizeof(*rndv_rtr_hdr);
}

static ucs_status_t ucp_proto_progress_rndv_rtr(uct_pending_req_t *self)
{
    ucp_request_t *rndv_req = ucs_container_of(self, ucp_request_t, send.uct);
    ucs_status_t status;

    /* send the RTR. the pack_cb will pack all the necessary fields in the RTR */
    status = ucp_do_am_bcopy_single(self, UCP_AM_ID_RNDV_RTR, ucp_tag_rndv_rtr_pack);
    if (status == UCS_OK) {
        ucs_mpool_put(rndv_req);
    }

    return status;
}

void ucp_tag_send_start_rndv(ucp_request_t *sreq)
{
    ucs_trace_req("starting rndv. sreq: %p. buffer: %p, length: %zu",
                  sreq, sreq->send.buffer, sreq->send.length);
    sreq->flags |= UCP_REQUEST_FLAG_RNDV;

    ucp_ep_connect_remote(sreq->send.ep);

    if (UCP_DT_IS_CONTIG(sreq->send.datatype)) {
        sreq->send.state.dt.contig.memh = UCT_INVALID_MEM_HANDLE;
    }

    sreq->send.uct.func = ucp_proto_progress_rndv_rts;
}

static void ucp_rndv_send_ats(ucp_request_t *rndv_req, uintptr_t remote_request)
{
    ucs_trace_req("ep: %p send ats. rndv_req: %p, remote_request: %zu",
                  rndv_req->send.ep, rndv_req, remote_request);

    rndv_req->send.lane         = ucp_ep_get_am_lane(rndv_req->send.ep);
    rndv_req->send.uct.func     = ucp_proto_progress_am_bcopy_single;
    rndv_req->send.proto.am_id  = UCP_AM_ID_RNDV_ATS;
    rndv_req->send.proto.status = UCS_OK;
    rndv_req->send.proto.remote_request = remote_request;

    ucp_request_start_send(rndv_req);
}

static void ucp_rndv_complete_rndv_get(ucp_request_t *rndv_req)
{
    ucp_request_t *rreq = rndv_req->send.rndv_get.rreq;

    ucs_trace_data("ep: %p rndv get completed", rndv_req->send.ep);

    ucp_request_complete_recv(rreq, UCS_OK, &rreq->recv.info);

    if (rndv_req->send.rndv_get.rkey_bundle.rkey != UCT_INVALID_RKEY) {
        uct_rkey_release(&rndv_req->send.rndv_get.rkey_bundle);
    }

    ucp_rndv_rma_request_send_buffer_dereg(rndv_req);

    ucp_rndv_send_ats(rndv_req, rndv_req->send.rndv_get.remote_request);
}

static ucs_status_t ucp_rndv_truncated(uct_pending_req_t *self)
{
    ucp_request_t *rndv_req = ucs_container_of(self, ucp_request_t, send.uct);
    ucp_request_t *rreq     = (ucp_request_t*) rndv_req->send.proto.rreq_ptr;

    /* if the recv request has a generic datatype, need to finish it */
    ucp_request_recv_generic_dt_finish(rreq);

    ucp_request_complete_recv(rreq, UCS_ERR_MESSAGE_TRUNCATED, &rreq->recv.info);
    ucp_rndv_send_ats(rndv_req, rndv_req->send.proto.remote_request);

    return UCS_OK;
}

static void ucp_rndv_recv_am(ucp_request_t *rndv_req, ucp_request_t *rreq,
                             uintptr_t sender_reqptr, size_t total_size,
                             int contig)
{
    size_t recv_size;

    ucs_trace_req("handle generic datatype on rndv receive. local rndv_req: %p, "
                  "recv request: %p", rndv_req, rreq);

    /* rndv_req is the request that would send the RTR message to the sender */
    rndv_req->send.lane     = ucp_ep_get_am_lane(rndv_req->send.ep);
    rndv_req->send.uct.func = ucp_proto_progress_rndv_rtr;
    /* save the sender's send request and send it in the RTR */
    rndv_req->send.proto.remote_request = sender_reqptr;
    rndv_req->send.proto.status         = UCS_OK;
    rndv_req->send.proto.rreq_ptr       = (uintptr_t) rreq;

    if (contig) {
        recv_size = ucp_contig_dt_length(rreq->recv.datatype, rreq->recv.count);
    } else {
        ucp_dt_generic_t *dt_gen;
        dt_gen = ucp_dt_generic(rreq->recv.datatype);
        recv_size = dt_gen->ops.packed_size(rreq->recv.state.dt.generic.state);
    }
    if (ucs_unlikely(recv_size < total_size)) {
        ucs_trace_req("rndv msg truncated: rndv_req: %p. received %zu. "
                      "expected %zu on rreq: %p ",
                      rndv_req, total_size, recv_size, rreq);
        rndv_req->send.uct.func = ucp_rndv_truncated;
    }
}

ucs_status_t ucp_proto_progress_rndv_get_zcopy(uct_pending_req_t *self)
{
    ucp_request_t *rndv_req = ucs_container_of(self, ucp_request_t, send.uct);
    ucs_status_t status;
    size_t offset, length, ucp_mtu, align;
    uct_iov_t iov[1];
    ucp_rsc_index_t rsc_index;

    if (ucp_ep_is_stub(rndv_req->send.ep)) {
        return UCS_ERR_NO_RESOURCE;
    }

    if (!(ucp_tag_rndv_is_get_op_possible(rndv_req->send.ep,
                                          rndv_req->send.rndv_get.rkey_bundle.rkey))) {
        /* can't perform get_zcopy - switch to AM rndv */
        ucp_rndv_recv_am(rndv_req, rndv_req->send.rndv_get.rreq,
                         rndv_req->send.rndv_get.remote_request,
                         rndv_req->send.length, 1);

        if (rndv_req->send.rndv_get.rkey_bundle.rkey != UCT_INVALID_RKEY) {
            uct_rkey_release(&rndv_req->send.rndv_get.rkey_bundle);
        }
        return UCS_INPROGRESS;
    }

    /* reset the lane to rndv since it might have been set to 0 since it was stub on RTS receive */
    rndv_req->send.lane = ucp_ep_get_rndv_get_lane(rndv_req->send.ep);
    rsc_index = ucp_ep_get_rsc_index(rndv_req->send.ep, rndv_req->send.lane);
    align     = rndv_req->send.ep->worker->iface_attrs[rsc_index].cap.get.opt_zcopy_align;
    ucp_mtu   = rndv_req->send.ep->worker->iface_attrs[rsc_index].cap.get.align_mtu;

    ucs_trace_data("ep: %p try to progress get_zcopy for rndv get. rndv_req: %p. lane: %d",
                   rndv_req->send.ep, rndv_req, rndv_req->send.lane);

    /* rndv_req is the internal request to perform the get operation */
    if (rndv_req->send.state.dt.contig.memh == UCT_INVALID_MEM_HANDLE) {
        /* TODO Not all UCTs need registration on the recv side */
        status = ucp_request_send_buffer_reg(rndv_req, rndv_req->send.lane);
        ucs_assert_always(status == UCS_OK);
    }

    offset = rndv_req->send.state.offset;

    if ((offset == 0) && ((uintptr_t)rndv_req->send.buffer % align) &&
        (rndv_req->send.length > ucp_mtu )) {
        length = ucp_mtu - ((uintptr_t)rndv_req->send.buffer % align);
    } else {
        length = ucs_min(rndv_req->send.length - offset,
                         ucp_ep_config(rndv_req->send.ep)->rndv.max_get_zcopy);
    }

    ucs_trace_data("offset %zu remainder %zu. read to %p len %zu",
                   offset, (uintptr_t)rndv_req->send.buffer % align,
                   (void*)rndv_req->send.buffer + offset, length);

    iov[0].buffer = (void*)rndv_req->send.buffer + offset;
    iov[0].length = length;
    iov[0].memh   = rndv_req->send.state.dt.contig.memh;
    iov[0].count  = 1;
    iov[0].stride = 0;
    rndv_req->send.uct_comp.count++;
    status = uct_ep_get_zcopy(ucp_ep_get_rndv_data_uct_ep(rndv_req->send.ep),
                              iov, 1,
                              rndv_req->send.rndv_get.remote_address + offset,
                              rndv_req->send.rndv_get.rkey_bundle.rkey,
                              &rndv_req->send.uct_comp);

    if ((status == UCS_OK) || (status == UCS_INPROGRESS)) {
        rndv_req->send.state.offset += length;
        if (rndv_req->send.state.offset == rndv_req->send.length) {
            if (status == UCS_OK) {
                rndv_req->send.uct_comp.count--;
                /* if the zcopy operation was locally-completed, the uct_comp callback
                 * won't be called, so do the completion procedure here */
                ucp_rndv_complete_rndv_get(rndv_req);
            }
            return UCS_OK;
        } else {
            return UCS_INPROGRESS;
        }
    } else {
       rndv_req->send.uct_comp.count--;
       return status;
    }
}

static void ucp_rndv_get_completion(uct_completion_t *self, ucs_status_t status)
{
    ucp_request_t *rndv_req = ucs_container_of(self, ucp_request_t, send.uct_comp);

    ucs_trace_req("rndv: completed get operation. rndv_req: %p", rndv_req);
    ucp_rndv_complete_rndv_get(rndv_req);
}

static void ucp_rndv_handle_recv_contig(ucp_request_t *rndv_req, ucp_request_t *rreq,
                                        ucp_rndv_rts_hdr_t *rndv_rts_hdr)
{
    size_t recv_size;

    ucs_trace_req("handle contig datatype on rndv receive. local rndv_req: %p, "
                  "recv request: %p", rndv_req, rreq);

    /* rndv_req is the request that would perform the get operation */
    rndv_req->send.uct.func     = ucp_proto_progress_rndv_get_zcopy;
    rndv_req->send.buffer       = rreq->recv.buffer;
    rndv_req->send.rndv_get.remote_request = rndv_rts_hdr->sreq.reqptr;
    rndv_req->send.rndv_get.remote_address = rndv_rts_hdr->address;
    rndv_req->send.rndv_get.rreq = rreq;

    recv_size = ucp_contig_dt_length(rreq->recv.datatype, rreq->recv.count);
    if (ucs_unlikely(recv_size < rndv_rts_hdr->size)) {
        ucs_trace_req("rndv msg truncated: rndv_req: %p. received %zu. "
                      "expected %zu on rreq: %p ",
                      rndv_req, rndv_rts_hdr->size, recv_size, rreq);
        rndv_req->send.uct.func  = ucp_rndv_truncated;
        rndv_req->send.lane      = ucp_ep_get_am_lane(rndv_req->send.ep);
        /* prepare for handling a truncated message. the rndv_get struct isn't needed anymore */
        rndv_req->send.proto.remote_request = rndv_rts_hdr->sreq.reqptr;
        rndv_req->send.proto.rreq_ptr       = (uintptr_t) rreq;
    } else {
        if (rndv_rts_hdr->flags & UCP_RNDV_RTS_FLAG_PACKED_RKEY) {
            uct_rkey_unpack(rndv_rts_hdr + 1, &rndv_req->send.rndv_get.rkey_bundle);
        }
        rndv_req->send.length         = rndv_rts_hdr->size;
        rndv_req->send.uct_comp.func  = ucp_rndv_get_completion;
        rndv_req->send.uct_comp.count = 0;
        rndv_req->send.state.offset   = 0;
        rndv_req->send.lane           = ucp_ep_get_rndv_get_lane(rndv_req->send.ep);
        rndv_req->send.state.dt.contig.memh = UCT_INVALID_MEM_HANDLE;
    }
    ucp_request_start_send(rndv_req);
}

static void ucp_rndv_handle_recv_am(ucp_request_t *rndv_req, ucp_request_t *rreq,
                                    ucp_rndv_rts_hdr_t *rndv_rts_hdr, int contig)
{

    ucs_trace_req("handle generic datatype on rndv receive. local rndv_req: %p, "
                  "recv request: %p", rndv_req, rreq);

    ucp_rndv_recv_am(rndv_req, rreq, rndv_rts_hdr->sreq.reqptr,
                     rndv_rts_hdr->size, contig);

    ucp_request_start_send(rndv_req);
}

void ucp_rndv_matched(ucp_worker_h worker, ucp_request_t *rreq,
                      ucp_rndv_rts_hdr_t *rndv_rts_hdr)
{
    ucp_request_t *rndv_req;
    ucp_ep_h ep;

    UCS_ASYNC_BLOCK(&worker->async);

    /* rreq is the receive request on the receiver's side */
    rreq->recv.info.sender_tag = rndv_rts_hdr->super.tag;
    rreq->recv.info.length     = rndv_rts_hdr->size;

    ucs_assert_always(rreq->recv.count != 0);

    /* the internal send request allocated on receiver side (to perform a "get"
     * operation, send "ATS" and "RTR") */
    rndv_req = ucp_worker_allocate_reply(worker, rndv_rts_hdr->sreq.sender_uuid);
    ep = rndv_req->send.ep;
    rndv_req->send.rndv_get.rkey_bundle.rkey = UCT_INVALID_RKEY;
    rndv_req->send.datatype = rreq->recv.datatype;

    ucs_trace_req("ucp_rndv_matched. remote data address: %zu. remote request: %zu. "
                  "local rndv_req: %p", rndv_rts_hdr->address,
                  rndv_rts_hdr->sreq.reqptr, rndv_req);

    /* if the receive side is not connected yet then the RTS was received on a stub ep */
    if (ucp_ep_is_stub(ep)) {
        ucs_debug("received rts on a stub ep, ep=%p, rndv_lane=%d, "
                  "am_lane=%d", ep, ucp_ep_is_rndv_lane_present(ep) ?
                  ucp_ep_get_rndv_get_lane(ep): UCP_NULL_RESOURCE,
                  ucp_ep_get_am_lane(ep));
    }

<<<<<<< HEAD
=======
    /* if on the recv side there is a contig datatype, read the data with a get operation */
    rndv_req->send.datatype = rreq->recv.datatype;
>>>>>>> f6434b9c
    if (UCP_DT_IS_CONTIG(rreq->recv.datatype)) {
        if ((rndv_rts_hdr->address != 0) && ucp_ep_is_rndv_lane_present(ep)) {
            /* read the data from the sender with a get_zcopy operation on the
             * rndv lane */
            ucp_rndv_handle_recv_contig(rndv_req, rreq, rndv_rts_hdr);
        } else {
            /* if the sender didn't specify its address in the RTS, can't do a
             * get operation, so send an RTR and the sender will send the data
             * with AM messages */
            ucp_rndv_handle_recv_am(rndv_req, rreq, rndv_rts_hdr, 1);
        }
    } else if (UCP_DT_IS_GENERIC(rreq->recv.datatype)) {
        /* if the recv side has a generic datatype,
         * send an RTR and the sender will send the data with AM messages */
        ucp_rndv_handle_recv_am(rndv_req, rreq, rndv_rts_hdr, 0);
    } else {
        ucs_fatal("datatype isn't implemented");
    }

    UCS_ASYNC_UNBLOCK(&worker->async);
}

static ucs_status_t
ucp_rndv_rts_handler(void *arg, void *data, size_t length, void *desc)
{
    ucp_worker_h worker = arg;
    ucp_rndv_rts_hdr_t *rndv_rts_hdr = data;
    ucp_context_h context = worker->context;
    ucp_recv_desc_t *rdesc = desc;
    ucp_tag_t recv_tag = rndv_rts_hdr->super.tag;
    ucp_request_t *rreq;
    ucs_queue_iter_t iter;
    ucs_status_t status;

    UCP_THREAD_CS_ENTER_CONDITIONAL(&context->mt_lock);

    /* Search in expected queue */
    ucs_queue_for_each_safe(rreq, iter, &context->tag.expected, recv.queue) {
        rreq = ucs_container_of(*iter, ucp_request_t, recv.queue);
        if (ucp_tag_recv_is_match(recv_tag, UCP_RECV_DESC_FLAG_FIRST, rreq->recv.tag,
                                  rreq->recv.tag_mask, rreq->recv.state.offset,
                                  rreq->recv.info.sender_tag))
        {
            ucp_tag_log_match(recv_tag, rndv_rts_hdr->size, rreq, rreq->recv.tag,
                              rreq->recv.tag_mask, rreq->recv.state.offset,
                              "expected-rndv");
            ucs_queue_del_iter(&context->tag.expected, iter);
            ucp_rndv_matched(worker, rreq, rndv_rts_hdr);
            status = UCS_OK;
            UCP_WORKER_STAT_RNDV(worker, EXP);
            goto out;
        }
    }

    ucs_trace_req("unexp rndv recv tag %"PRIx64" length %zu desc %p",
                  recv_tag, length, rdesc);
    if (data != rdesc + 1) {
        memcpy(rdesc + 1, data, length);
    }

    rdesc->length  = length;
    rdesc->hdr_len = sizeof(*rndv_rts_hdr);
    rdesc->flags   = UCP_RECV_DESC_FLAG_FIRST | UCP_RECV_DESC_FLAG_LAST |
                     UCP_RECV_DESC_FLAG_RNDV;
    ucs_queue_push(&context->tag.unexpected, &rdesc->queue);

    status = UCS_INPROGRESS;
out:
    UCP_THREAD_CS_EXIT_CONDITIONAL(&context->mt_lock);
    return status;
}

static ucs_status_t
ucp_rndv_ats_handler(void *arg, void *data, size_t length, void *desc)
{
    ucp_reply_hdr_t *rep_hdr = data;
    ucp_request_t *sreq = (ucp_request_t*) rep_hdr->reqptr;

    /* dereg the original send request and set it to complete */
    ucp_rndv_rma_request_send_buffer_dereg(sreq);
    ucp_request_send_generic_dt_finish(sreq);
    ucp_request_complete_send(sreq, UCS_OK);
    return UCS_OK;
}

static size_t ucp_rndv_pack_single_data(void *dest, void *arg)
{
    ucp_rndv_data_hdr_t *hdr = dest;
    ucp_request_t *sreq = arg;
    size_t length;

    ucs_assert(sreq->send.state.offset == 0);

    hdr->rreq_ptr = sreq->send.proto.rreq_ptr;
    length = ucp_tag_pack_dt_copy(hdr + 1, sreq->send.buffer,
                                  &sreq->send.state, sreq->send.length,
                                  sreq->send.datatype);
    ucs_assert(length == sreq->send.length);
    return sizeof(*hdr) + length;
}

static size_t ucp_rndv_pack_multi_data(void *dest, void *arg)
{
    ucp_rndv_data_hdr_t *hdr = dest;
    ucp_request_t *sreq = arg;
    size_t length;

    hdr->rreq_ptr = sreq->send.proto.rreq_ptr;
    length        = ucp_ep_config(sreq->send.ep)->am.max_bcopy - sizeof(*hdr);

    return sizeof(*hdr) + ucp_tag_pack_dt_copy(hdr + 1, sreq->send.buffer,
                                               &sreq->send.state, length,
                                               sreq->send.datatype);
}

static size_t ucp_rndv_pack_multi_data_last(void *dest, void *arg)
{
    ucp_rndv_data_hdr_t *hdr = dest;
    ucp_request_t *sreq = arg;
    size_t length;

    hdr->rreq_ptr = sreq->send.proto.rreq_ptr;
    length        = sreq->send.length - sreq->send.state.offset;

    return sizeof(*hdr) + ucp_tag_pack_dt_copy(hdr + 1, sreq->send.buffer,
                                               &sreq->send.state, length,
                                               sreq->send.datatype);
}

static ucs_status_t ucp_rndv_progress_bcopy_send(uct_pending_req_t *self)
{
    ucp_request_t *sreq = ucs_container_of(self, ucp_request_t, send.uct);
    ucp_ep_t *ep = sreq->send.ep;
    ucs_status_t status;

    sreq->send.lane = ucp_ep_get_am_lane(ep);

    if (sreq->send.length <= ucp_ep_config(ep)->am.max_bcopy - sizeof(ucp_rndv_data_hdr_t)) {
        /* send a single bcopy message */
        ucs_trace_data("send on sreq %p, am lane: %d, datatype: %zu. single message "
                       "(bcopy), size: %zu", sreq, sreq->send.lane,
                       (sreq->send.datatype & UCP_DATATYPE_CLASS_MASK), sreq->send.length);
        status = ucp_do_am_bcopy_single(self, UCP_AM_ID_RNDV_DATA_LAST,
                                        ucp_rndv_pack_single_data);
    } else {
        /* send multiple bcopy messages (fragments of the original send message) */
        ucs_trace_data("send on sreq %p, size: %zu ,am lane: %d, offset: %zu, datatype: %zu. "
                       "multi message (bcopy)",
                       sreq, sreq->send.length, sreq->send.lane, sreq->send.state.offset,
                       (sreq->send.datatype & UCP_DATATYPE_CLASS_MASK));
        status = ucp_do_am_bcopy_multi(self, UCP_AM_ID_RNDV_DATA,
                                       UCP_AM_ID_RNDV_DATA,
                                       UCP_AM_ID_RNDV_DATA_LAST,
                                       sizeof(ucp_rndv_data_hdr_t),
                                       ucp_rndv_pack_multi_data,
                                       ucp_rndv_pack_multi_data,
                                       ucp_rndv_pack_multi_data_last);
    }
    if (status == UCS_OK) {
        ucp_request_send_generic_dt_finish(sreq);
        ucp_request_complete_send(sreq, UCS_OK);
    }

    return status;
}

static void ucp_rndv_zcopy_req_complete(ucp_request_t *req)
{
    ucp_request_send_buffer_dereg(req, ucp_ep_get_am_lane(req->send.ep));
    ucp_request_complete_send(req, UCS_OK);
}

static void ucp_rndv_contig_zcopy_completion(uct_completion_t *self,
                                             ucs_status_t status)
{
    ucp_request_t *sreq = ucs_container_of(self, ucp_request_t, send.uct_comp);
    ucp_rndv_zcopy_req_complete(sreq);
}

static ucs_status_t ucp_rndv_zcopy_single(uct_pending_req_t *self)
{
    ucp_request_t *sreq = ucs_container_of(self, ucp_request_t, send.uct);
    ucp_rndv_data_hdr_t hdr;

    hdr.rreq_ptr = sreq->send.proto.rreq_ptr;

    return ucp_do_am_zcopy_single(self, UCP_AM_ID_RNDV_DATA_LAST, &hdr, sizeof(hdr),
                                  ucp_rndv_zcopy_req_complete);
}

static ucs_status_t ucp_rndv_zcopy_multi(uct_pending_req_t *self)
{
    ucp_request_t *sreq = ucs_container_of(self, ucp_request_t, send.uct);
    ucp_rndv_data_hdr_t hdr;

    hdr.rreq_ptr = sreq->send.proto.rreq_ptr;

    return ucp_do_am_zcopy_multi(self,
                                 UCP_AM_ID_RNDV_DATA,
                                 UCP_AM_ID_RNDV_DATA,
                                 UCP_AM_ID_RNDV_DATA_LAST,
                                 &hdr, sizeof(hdr),
                                 &hdr, sizeof(hdr),
                                 ucp_rndv_zcopy_req_complete);
}

static void ucp_rndv_prepare_zcopy_send_buffer(ucp_request_t *sreq, ucp_ep_h ep)
{
    ucs_status_t status;

    if ((ucp_ep_is_rndv_lane_present(ep)) &&
        (ucp_ep_get_am_lane(ep) != ucp_ep_get_rndv_get_lane(ep))) {
        /* dereg the original send request since we are going to send on the AM lane next */
        ucp_rndv_rma_request_send_buffer_dereg(sreq);
        sreq->send.state.dt.contig.memh = UCT_INVALID_MEM_HANDLE;
    }
    if (sreq->send.state.dt.contig.memh == UCT_INVALID_MEM_HANDLE) {
        /* register the send buffer for the zcopy operation */
        status = ucp_request_send_buffer_reg(sreq, ucp_ep_get_am_lane(ep));
        ucs_assert_always(status == UCS_OK);
    }
}

static void ucp_rndv_prepare_zcopy(ucp_request_t *sreq, ucp_ep_h ep)
{
<<<<<<< HEAD
    size_t max_zcopy;
=======
    ucs_status_t status;
>>>>>>> f6434b9c

    ucs_trace_data("send on sreq %p with zcopy, am lane: %d, datatype: %zu, "
                   "size: %zu", sreq, sreq->send.lane,
                   (sreq->send.datatype & UCP_DATATYPE_CLASS_MASK),
                   sreq->send.length);

    ucp_rndv_prepare_zcopy_send_buffer(sreq, ep);

    sreq->send.uct_comp.func  = ucp_rndv_contig_zcopy_completion;
    sreq->send.uct_comp.count = 1;

    if (sreq->send.length <= ucp_ep_config(ep)->am.max_zcopy -
        sizeof(ucp_rndv_data_hdr_t)) {
        sreq->send.uct.func   = ucp_rndv_zcopy_single;
    } else {
        sreq->send.uct.func   = ucp_rndv_zcopy_multi;
    }
}

static ucs_status_t
ucp_rndv_rtr_handler(void *arg, void *data, size_t length, void *desc)
{
    ucp_rndv_rtr_hdr_t *rndv_rtr_hdr = data;
    ucp_request_t *sreq = (ucp_request_t*) rndv_rtr_hdr->sreq_ptr;
    ucp_ep_h ep = sreq->send.ep;

    /* make sure that the ep on which the rtr was received on is connected */
    ucs_assert_always(!ucp_ep_is_stub(ep));
    ucs_trace_req("RTR received. start sending on sreq %p", sreq);

<<<<<<< HEAD
    if ((UCP_DT_IS_CONTIG(sreq->send.datatype)) &&
        (sreq->send.length >= ucp_ep_config(ep)->am.zcopy_thresh)) {
=======
    if (sreq->send.length >= ucp_ep_config(ep)->am.zcopy_thresh[0]) {
>>>>>>> f6434b9c
        /* send with zcopy */
        ucp_rndv_prepare_zcopy(sreq, ep);
    } else {
        /* send with bcopy */
        /* deregister the sender's buffer if it was registered */
        ucp_rndv_rma_request_send_buffer_dereg(sreq);

        sreq->send.uct.func = ucp_rndv_progress_bcopy_send;
    }

    sreq->send.proto.rreq_ptr = rndv_rtr_hdr->rreq_ptr;
    ucp_request_start_send(sreq);
    return UCS_OK;
}

static ucs_status_t
ucp_rndv_data_handler(void *arg, void *data, size_t length, void *desc)
{
    ucp_rndv_data_hdr_t *rndv_data_hdr = data;
    ucp_request_t *rreq = (ucp_request_t*) rndv_data_hdr->rreq_ptr;
    size_t recv_len;
    ucs_status_t status;
    uint8_t hdr_len = sizeof(*rndv_data_hdr);

    ucs_trace_data("recv segment for rreq %p. offset %zu ",
                   rreq, rreq->recv.state.offset);

    ucs_assert(length >= hdr_len);
    recv_len = length - hdr_len;
    status = ucp_tag_process_recv(rreq->recv.buffer, rreq->recv.count,
                                  rreq->recv.datatype, &rreq->recv.state,
                                  data + hdr_len, recv_len, 0);
    if ((status == UCS_OK) || (status == UCS_INPROGRESS)) {
        rreq->recv.state.offset += recv_len;
        return status;
    } else {
        /* in case of an error, return an ok status so that the transport
         * would release the descriptor */

        /* TODO In case an error status is returned from ucp_tag_process_recv,
         * need to discard the rest of the messages */
        return UCS_OK;
    }
}

static ucs_status_t
ucp_rndv_data_last_handler(void *arg, void *data, size_t length, void *desc)
{
    ucp_rndv_data_hdr_t *rndv_data_hdr = data;
    ucp_request_t *rreq = (ucp_request_t*) rndv_data_hdr->rreq_ptr;
    size_t recv_len;
    ucs_status_t status;
    uint8_t hdr_len = sizeof(*rndv_data_hdr);

    ucs_trace_data("recv last segment for rreq %p ", rreq);

    ucs_assert(length >= hdr_len);
    recv_len = length - hdr_len;
    status = ucp_tag_process_recv(rreq->recv.buffer, rreq->recv.count,
                                  rreq->recv.datatype, &rreq->recv.state,
                                  data + hdr_len, recv_len, UCP_RECV_DESC_FLAG_LAST);

    ucp_request_complete_recv(rreq, status, &rreq->recv.info);

    return UCS_OK;
}

static void ucp_rndv_dump(ucp_worker_h worker, uct_am_trace_type_t type,
                          uint8_t id, const void *data, size_t length,
                          char *buffer, size_t max)
{

    const ucp_rndv_rts_hdr_t *rndv_rts_hdr = data;
    const ucp_rndv_rtr_hdr_t *rndv_rtr_hdr = data;
    const ucp_rndv_data_hdr_t *rndv_data = data;
    const ucp_reply_hdr_t *rep_hdr = data;

    switch (id) {
    case UCP_AM_ID_RNDV_RTS:
        snprintf(buffer, max, "RNDV_RTS tag %"PRIx64" uuid %"PRIx64
                 "address 0x%"PRIx64" size %zu rkey ", rndv_rts_hdr->super.tag,
                 rndv_rts_hdr->sreq.sender_uuid,
                 rndv_rts_hdr->sreq.reqptr, rndv_rts_hdr->size);

        ucs_log_dump_hex((void*)rndv_rts_hdr + sizeof(*rndv_rts_hdr), length,
                         buffer + strlen(buffer), max - strlen(buffer));
        break;
    case UCP_AM_ID_RNDV_ATS:
        snprintf(buffer, max, "RNDV_ATS request %0"PRIx64" status '%s'", rep_hdr->reqptr,
                 ucs_status_string(rep_hdr->status));
        break;
    case UCP_AM_ID_RNDV_RTR:
        snprintf(buffer, max, "RNDV_RTR sreq_ptr 0x%"PRIx64" rreq_ptr 0x%"PRIx64,
                 rndv_rtr_hdr->sreq_ptr, rndv_rtr_hdr->rreq_ptr);
        break;
    case UCP_AM_ID_RNDV_DATA:
        snprintf(buffer, max, "RNDV_DATA rreq_ptr 0x%"PRIx64,
                 rndv_data->rreq_ptr);
        break;
    case UCP_AM_ID_RNDV_DATA_LAST:
        snprintf(buffer, max, "RNDV_DATA_LAST rreq_ptr 0x%"PRIx64,
                 rndv_data->rreq_ptr);
        break;
    default:
        return;
    }
}

UCP_DEFINE_AM(UCP_FEATURE_TAG, UCP_AM_ID_RNDV_RTS, ucp_rndv_rts_handler,
              ucp_rndv_dump, UCT_AM_CB_FLAG_SYNC);
UCP_DEFINE_AM(UCP_FEATURE_TAG, UCP_AM_ID_RNDV_ATS, ucp_rndv_ats_handler,
              ucp_rndv_dump, UCT_AM_CB_FLAG_SYNC);
UCP_DEFINE_AM(UCP_FEATURE_TAG, UCP_AM_ID_RNDV_RTR, ucp_rndv_rtr_handler,
              ucp_rndv_dump, UCT_AM_CB_FLAG_SYNC);
UCP_DEFINE_AM(UCP_FEATURE_TAG, UCP_AM_ID_RNDV_DATA, ucp_rndv_data_handler,
              ucp_rndv_dump, UCT_AM_CB_FLAG_SYNC);
UCP_DEFINE_AM(UCP_FEATURE_TAG, UCP_AM_ID_RNDV_DATA_LAST, ucp_rndv_data_last_handler,
              ucp_rndv_dump, UCT_AM_CB_FLAG_SYNC);<|MERGE_RESOLUTION|>--- conflicted
+++ resolved
@@ -386,11 +386,6 @@
                   ucp_ep_get_am_lane(ep));
     }
 
-<<<<<<< HEAD
-=======
-    /* if on the recv side there is a contig datatype, read the data with a get operation */
-    rndv_req->send.datatype = rreq->recv.datatype;
->>>>>>> f6434b9c
     if (UCP_DT_IS_CONTIG(rreq->recv.datatype)) {
         if ((rndv_rts_hdr->address != 0) && ucp_ep_is_rndv_lane_present(ep)) {
             /* read the data from the sender with a get_zcopy operation on the
@@ -616,12 +611,6 @@
 
 static void ucp_rndv_prepare_zcopy(ucp_request_t *sreq, ucp_ep_h ep)
 {
-<<<<<<< HEAD
-    size_t max_zcopy;
-=======
-    ucs_status_t status;
->>>>>>> f6434b9c
-
     ucs_trace_data("send on sreq %p with zcopy, am lane: %d, datatype: %zu, "
                    "size: %zu", sreq, sreq->send.lane,
                    (sreq->send.datatype & UCP_DATATYPE_CLASS_MASK),
@@ -651,12 +640,8 @@
     ucs_assert_always(!ucp_ep_is_stub(ep));
     ucs_trace_req("RTR received. start sending on sreq %p", sreq);
 
-<<<<<<< HEAD
     if ((UCP_DT_IS_CONTIG(sreq->send.datatype)) &&
-        (sreq->send.length >= ucp_ep_config(ep)->am.zcopy_thresh)) {
-=======
-    if (sreq->send.length >= ucp_ep_config(ep)->am.zcopy_thresh[0]) {
->>>>>>> f6434b9c
+        (sreq->send.length >= ucp_ep_config(ep)->am.zcopy_thresh[0])) {
         /* send with zcopy */
         ucp_rndv_prepare_zcopy(sreq, ep);
     } else {
