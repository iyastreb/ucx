--- conflicted
+++ resolved
@@ -674,8 +674,6 @@
             }
         }
 
-<<<<<<< HEAD
-=======
         /* The two devices must also have internal reachability */
         lane_sys_dev = context->tl_rscs[rsc_index].tl_rsc.sys_device;
         if (!ucs_topo_is_reachable(lane_sys_dev, select_param->sys_dev)) {
@@ -685,8 +683,6 @@
             continue;
         }
 
-        ucs_trace("%s: added as lane %d", lane_desc, lane);
->>>>>>> 881a4199
         lanes[num_lanes++] = lane;
     }
 
