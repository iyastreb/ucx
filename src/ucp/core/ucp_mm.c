--- conflicted
+++ resolved
@@ -730,19 +730,10 @@
     ucp_mem_h memh;
     ucs_status_t status;
 
-<<<<<<< HEAD
-    /* Need to get default flags from ucp_mem_map_params2uct_flags() */
-    mem_params.field_mask = 0;
     status = ucp_memh_alloc(worker->context, NULL,
                             *size_p + sizeof(*chunk_hdr), UCS_MEMORY_TYPE_HOST,
                             ucp_mem_map_params2uct_flags(&mem_params),
                             ucs_mpool_name(mp), &memh);
-=======
-    status = ucp_mem_map_common(worker->context, NULL,
-                                *size_p + sizeof(*chunk_hdr), UCS_MEMORY_TYPE_HOST,
-                                ucp_mem_map_params2uct_flags(&mem_params),
-                                1, ucs_mpool_name(mp), &memh);
->>>>>>> e141e850
     if (status != UCS_OK) {
         goto out;
     }
