/**
 * Copyright (c) UT-Battelle, LLC. 2014-2015. ALL RIGHTS RESERVED.
 * Copyright (C) Mellanox Technologies Ltd. 2001-2014.  ALL RIGHTS RESERVED.
 * See file LICENSE for terms.
 */

#include <pmi.h>
#include "ucs/type/class.h"
#include "uct/base/uct_md.h"

#include <ucs/async/async.h>
#include <ucs/arch/cpu.h>
#include <uct/ugni/base/ugni_iface.h>
#include "ugni_udt_iface.h"
#include "ugni_udt_ep.h"
#include <poll.h>

#define UCT_UGNI_UDT_TL_NAME "ugni_udt"

static ucs_config_field_t uct_ugni_udt_iface_config_table[] = {
    {"", "ALLOC=huge,mmap,heap", NULL,
    ucs_offsetof(uct_ugni_iface_config_t, super),
    UCS_CONFIG_TYPE_TABLE(uct_iface_config_table)},

    UCT_IFACE_MPOOL_CONFIG_FIELDS("UDT", -1, 0, "udt",
                                  ucs_offsetof(uct_ugni_iface_config_t, mpool),
                                  "\nAttention: Setting this param with value != -1 is a dangerous thing\n"
                                  "and could cause deadlock or performance degradation."),

    {NULL}
};

static ucs_status_t processs_datagram(uct_ugni_udt_iface_t *iface, uct_ugni_udt_desc_t *desc)
{
    ucs_status_t status;
    uct_ugni_udt_header_t *header;
    void *payload, *user_desc;

    header = uct_ugni_udt_get_rheader(desc, iface);
    payload = uct_ugni_udt_get_rpayload(desc, iface);
    user_desc = uct_ugni_udt_get_user_desc(desc, iface);
    uct_iface_trace_am(&iface->super.super, UCT_AM_TRACE_TYPE_RECV,
                       header->am_id, payload, header->length, "RX: AM");
    status = uct_iface_invoke_am(&iface->super.super, header->am_id, payload,
                                 header->length, user_desc);
    return status;
}

static ucs_status_t recieve_datagram(uct_ugni_udt_iface_t *iface, uint64_t id, uct_ugni_udt_ep_t **ep_out)
{
    uint32_t rem_addr, rem_id;
    gni_post_state_t post_state;
    gni_return_t ugni_rc;
    uct_ugni_udt_ep_t *ep;
    gni_ep_handle_t gni_ep;
    uct_ugni_udt_desc_t *desc;
    uct_ugni_udt_header_t *header;

    if (UCT_UGNI_UDT_ANY == id) {
        ep = NULL;
        gni_ep = iface->ep_any;
        desc = iface->desc_any;
    } else {
        ep = ucs_derived_of(uct_ugni_iface_lookup_ep(&iface->super, id),
                            uct_ugni_udt_ep_t);
        gni_ep = ep->super.ep;
        desc = ep->posted_desc;
    }

    *ep_out = ep;
    pthread_mutex_lock(&uct_ugni_global_lock);
    ugni_rc = GNI_EpPostDataWaitById(gni_ep, id, -1, &post_state, &rem_addr, &rem_id);
    pthread_mutex_unlock(&uct_ugni_global_lock);
    if (ucs_unlikely(GNI_RC_SUCCESS != ugni_rc)) {
        ucs_error("GNI_EpPostDataWaitById, Error status: %s %d",
                  gni_err_str[ugni_rc], ugni_rc);
        return UCS_ERR_IO_ERROR;
    }
    if (GNI_POST_TERMINATED == post_state) {
        if(UCT_UGNI_UDT_ANY == id) {
            return UCS_ERR_CANCELED;
        } else {
            return UCS_OK;
        }
    }

    if (GNI_POST_COMPLETED != post_state) {
        ucs_error("GNI_EpPostDataWaitById gave unexpected response: %u", post_state);
        return UCS_ERR_IO_ERROR;
    }

    if (UCT_UGNI_UDT_ANY != id) {
        --iface->super.outstanding;
        --ep->super.outstanding;
        uct_ugni_ep_check_flush(&ep->super);
    }

    header = uct_ugni_udt_get_rheader(desc, iface);

    ucs_trace("Got datagram id: %lu type: %i len: %i am_id: %i", id, header->type, header->length, header->am_id);

    if (UCT_UGNI_UDT_PAYLOAD != header->type) {
        /* ack message, no data */
        ucs_assert_always(NULL != ep);
        ucs_mpool_put(ep->posted_desc);
        uct_ugni_ep_check_flush(&ep->super);
        ep->posted_desc = NULL;
        return UCS_OK;
    }

    return UCS_INPROGRESS;
}

static void *uct_ugni_udt_device_thread(void *arg)
{
    uct_ugni_udt_iface_t *iface = (uct_ugni_udt_iface_t *)arg;
    gni_return_t ugni_rc;
    uint64_t id;

    while (1) {
        pthread_mutex_lock(&iface->device_lock);
        while (iface->events_ready) {
            pthread_cond_wait(&iface->device_condition, &iface->device_lock);
        }
        pthread_mutex_unlock(&iface->device_lock);
        ugni_rc = GNI_PostdataProbeWaitById(iface->super.nic_handle,-1,&id);
        if (ucs_unlikely(GNI_RC_SUCCESS != ugni_rc)) {
            ucs_error("GNI_PostDataProbeWaitById, Error status: %s %d\n",
                      gni_err_str[ugni_rc], ugni_rc);
            continue;
        }
        if (ucs_unlikely(UCT_UGNI_UDT_CANCEL == id)) {
            /* When the iface is torn down, it will post and cancel a datagram with a
             * magic cookie as it's id that tells us to shut down.
             */
            break;
        }
        iface->events_ready = 1;
        ucs_trace("Recieved a new datagram");
        ucs_async_pipe_push(&iface->event_pipe);
    }

    return NULL;
}

void uct_ugni_udt_progress(void *arg)
{
    uct_ugni_udt_iface_t * iface = (uct_ugni_udt_iface_t *)arg;

    uct_ugni_enter_async(&iface->super);
    ucs_arbiter_dispatch(&iface->super.arbiter, 1, uct_ugni_udt_ep_process_pending, NULL);
    uct_ugni_leave_async(&iface->super);
}

static void uct_ugni_udt_iface_release_am_desc(uct_iface_t *tl_iface, void *desc)
{
    uct_ugni_udt_desc_t *ugni_desc;
    uct_ugni_udt_iface_t *iface = ucs_derived_of(tl_iface, uct_ugni_udt_iface_t);

    ugni_desc = (uct_ugni_udt_desc_t *)((uct_am_recv_desc_t *)desc - 1);
    ucs_assert_always(NULL != ugni_desc);
    uct_ugni_udt_reset_desc(ugni_desc, iface);
    ucs_mpool_put(ugni_desc);
}

static ucs_status_t uct_ugni_udt_query_tl_resources(uct_md_h md,
                                                    uct_tl_resource_desc_t **resource_p,
                                                    unsigned *num_resources_p)
{
    return uct_ugni_query_tl_resources(md, UCT_UGNI_UDT_TL_NAME,
                                       resource_p, num_resources_p);
}

static ucs_status_t uct_ugni_udt_iface_query(uct_iface_h tl_iface, uct_iface_attr_t *iface_attr)
{
    uct_ugni_udt_iface_t *iface = ucs_derived_of(tl_iface, uct_ugni_udt_iface_t);

    memset(iface_attr, 0, sizeof(uct_iface_attr_t));
    iface_attr->cap.am.max_short       = iface->config.udt_seg_size -
        sizeof(uct_ugni_udt_header_t);
    iface_attr->cap.am.max_bcopy       = iface->config.udt_seg_size -
<<<<<<< HEAD
        sizeof(uct_ugni_udt_header_t);
=======
                                         sizeof(uct_ugni_udt_header_t);
    iface_attr->cap.am.opt_zcopy_align = 1;
    iface_attr->cap.am.align_mtu       = iface_attr->cap.am.opt_zcopy_align;
>>>>>>> e39417c3
    iface_attr->device_addr_len        = sizeof(uct_devaddr_ugni_t);
    iface_attr->iface_addr_len         = sizeof(uct_sockaddr_ugni_t);
    iface_attr->ep_addr_len            = 0;
    iface_attr->cap.flags              = UCT_IFACE_FLAG_AM_SHORT |
                                         UCT_IFACE_FLAG_AM_BCOPY |
                                         UCT_IFACE_FLAG_CONNECT_TO_IFACE |
                                         UCT_IFACE_FLAG_PENDING |
                                         UCT_IFACE_FLAG_AM_CB_ASYNC;

    iface_attr->overhead               = 1e-6;  /* 1 usec */
    iface_attr->latency                = 40e-6; /* 40 usec */
    iface_attr->bandwidth              = pow(1024, 2); /* bytes */
    iface_attr->priority               = 0;
    return UCS_OK;
}

void uct_ugni_proccess_datagram_pipe(int event_id, void *arg) {
    uct_ugni_udt_iface_t *iface = (uct_ugni_udt_iface_t *)arg;
    uct_ugni_udt_ep_t *ep;
    uct_ugni_udt_desc_t *datagram;
    ucs_status_t status;
    void *user_desc;
    gni_return_t ugni_rc;
    uint64_t id;

    pthread_mutex_lock(&uct_ugni_global_lock);
    ugni_rc = GNI_PostDataProbeById(iface->super.nic_handle, &id);
    pthread_mutex_unlock(&uct_ugni_global_lock);
    while (GNI_RC_SUCCESS == ugni_rc) {
        status = recieve_datagram(iface, id, &ep);
        if (UCS_INPROGRESS == status) {
            if (ep != NULL){
                ucs_trace_data("Processing reply");
                datagram = ep->posted_desc;
                status = processs_datagram(iface, datagram);
                if (UCS_OK != status) {
                    user_desc = uct_ugni_udt_get_user_desc(datagram, iface);
                    uct_recv_desc_iface(user_desc) = &iface->super.super.super;
                } else {
                    ucs_mpool_put(datagram);
                }
                ep->posted_desc = NULL;
                uct_ugni_ep_check_flush(&ep->super);
            } else {
                ucs_trace_data("Processing wildcard");
                datagram = iface->desc_any;
                status = processs_datagram(iface, datagram);
                if (UCS_OK != status) {
                    UCT_TL_IFACE_GET_TX_DESC(&iface->super.super, &iface->free_desc,
                                             iface->desc_any, iface->desc_any=NULL);
                    user_desc = uct_ugni_udt_get_user_desc(datagram, iface);
                    uct_recv_desc_iface(user_desc) = &iface->super.super.super;
                }
                pthread_mutex_lock(&uct_ugni_global_lock);
                status = uct_ugni_udt_ep_any_post(iface);
                pthread_mutex_unlock(&uct_ugni_global_lock);
                if (UCS_OK != status) {
                    /* We can't continue if we can't post the first receive */
                    ucs_error("Failed to post wildcard request");
                    return;
                }
            }
        }
        pthread_mutex_lock(&uct_ugni_global_lock);
        ugni_rc = GNI_PostDataProbeById(iface->super.nic_handle, &id);
        pthread_mutex_unlock(&uct_ugni_global_lock);
    }

    ucs_async_pipe_drain(&iface->event_pipe);
    pthread_mutex_lock(&iface->device_lock);
    iface->events_ready = 0;
    pthread_mutex_unlock(&iface->device_lock);
    ucs_trace("Signaling device thread to resume monitoring");
    pthread_cond_signal(&iface->device_condition);

}

static void uct_ugni_udt_clean_wildcard(uct_ugni_udt_iface_t *iface)
{
    gni_return_t ugni_rc;
    ugni_rc = GNI_EpDestroy(iface->ep_any);
    if (GNI_RC_SUCCESS != ugni_rc) {
        ucs_error("GNI_EpDestroy failed, Error status: %s %d\n",
                  gni_err_str[ugni_rc], ugni_rc);
    }
}

/* Before this function is called, you MUST
 * A) Deregister the datagram processing function from the async thread.
 * B) Cancel the wildcard datagram.
 * C) Drain all other messages from the queue.
 */
static inline void uct_ugni_udt_terminate_thread(uct_ugni_udt_iface_t *iface)
{
    gni_return_t ugni_rc;
    gni_ep_handle_t   ep;

    ugni_rc = GNI_EpCreate(iface->super.nic_handle, iface->super.local_cq, &ep);
    if (GNI_RC_SUCCESS != ugni_rc) {
        ucs_error("GNI_EpCreate, Error status: %s %d",
                  gni_err_str[ugni_rc], ugni_rc);
        return;
    }
    ugni_rc = GNI_EpBind(ep, iface->super.dev->address, iface->super.domain_id);
    if (GNI_RC_SUCCESS != ugni_rc) {
        GNI_EpDestroy(ep);
        ucs_error("GNI_EpBind failed, Error status: %s %d",
                  gni_err_str[ugni_rc], ugni_rc);
        return;
    }
    ugni_rc = GNI_EpPostDataWId(ep,
                                NULL, 0,
                                NULL, 0,
                                UCT_UGNI_UDT_CANCEL);
    if (GNI_RC_SUCCESS != ugni_rc) {
        ucs_error("Couldn't send cancel message to UGNI interface! %s %d",
                  gni_err_str[ugni_rc], ugni_rc);
    }
    /* When the gni_ep is destroyed the above post will be canceled */
    ugni_rc = GNI_EpDestroy(ep);
    if (GNI_RC_SUCCESS != ugni_rc) {
        ucs_error("GNI_EpDestroy failed, Error status: %s %d\n",
                  gni_err_str[ugni_rc], ugni_rc);
    }
}

static UCS_CLASS_CLEANUP_FUNC(uct_ugni_udt_iface_t)
{
    void *dummy;

    if (!self->super.activated) {
        /* We done with release */
        return;
    }
    ucs_debug("Cleaning up iface.");
    ucs_async_remove_handler(ucs_async_pipe_rfd(&self->event_pipe),1);
    uct_ugni_udt_clean_wildcard(self);
    uct_ugni_proccess_datagram_pipe(ucs_async_pipe_rfd(&self->event_pipe),self);
    uct_ugni_udt_terminate_thread(self);
    pthread_join(self->event_thread, &dummy);
    ucs_async_pipe_destroy(&self->event_pipe);
    ucs_mpool_put(self->desc_any);
    ucs_mpool_cleanup(&self->free_desc, 1);
}

static UCS_CLASS_DEFINE_DELETE_FUNC(uct_ugni_udt_iface_t, uct_iface_t);

uct_iface_ops_t uct_ugni_udt_iface_ops = {
    .iface_query           = uct_ugni_udt_iface_query,
    .iface_flush           = uct_ugni_iface_flush,
    .iface_close           = UCS_CLASS_DELETE_FUNC_NAME(uct_ugni_udt_iface_t),
    .iface_get_address     = uct_ugni_iface_get_address,
    .iface_get_device_address = uct_ugni_iface_get_dev_address,
    .iface_is_reachable    = uct_ugni_iface_is_reachable,
    .iface_release_am_desc = uct_ugni_udt_iface_release_am_desc,
    .ep_create_connected   = UCS_CLASS_NEW_FUNC_NAME(uct_ugni_udt_ep_t),
    .ep_destroy            = UCS_CLASS_DELETE_FUNC_NAME(uct_ugni_udt_ep_t),
    .ep_pending_add        = uct_ugni_udt_ep_pending_add,
    .ep_pending_purge      = uct_ugni_ep_pending_purge,
    .ep_am_short           = uct_ugni_udt_ep_am_short,
    .ep_am_bcopy           = uct_ugni_udt_ep_am_bcopy,
    .ep_flush              = uct_ugni_ep_flush,
};

static ucs_mpool_ops_t uct_ugni_udt_desc_mpool_ops = {
    .chunk_alloc   = ucs_mpool_hugetlb_malloc,
    .chunk_release = ucs_mpool_hugetlb_free,
    .obj_init      = NULL,
    .obj_cleanup   = NULL
};

static UCS_CLASS_INIT_FUNC(uct_ugni_udt_iface_t, uct_md_h md, uct_worker_h worker,
                           const uct_iface_params_t *params,
                           const uct_iface_config_t *tl_config)
{
    uct_ugni_iface_config_t *config = ucs_derived_of(tl_config, uct_ugni_iface_config_t);
    ucs_status_t status;
    uct_ugni_udt_desc_t *desc;
    gni_return_t ugni_rc;
    int rc;

    UCS_CLASS_CALL_SUPER_INIT(uct_ugni_iface_t, md, worker, params,
                              &uct_ugni_udt_iface_ops,
                              &config->super UCS_STATS_ARG(NULL));

    /* Setting initial configuration */
    self->config.udt_seg_size = GNI_DATAGRAM_MAXSIZE;
    self->config.rx_headroom  = params->rx_headroom;

    status = ucs_async_pipe_create(&self->event_pipe);
    if (UCS_OK != status) {
        ucs_error("Pipe creation failed");
        goto exit;
    }

    status = ucs_mpool_init(&self->free_desc,
                            0,
                            uct_ugni_udt_get_diff(self) + self->config.udt_seg_size * 2,
                            uct_ugni_udt_get_diff(self),
                            UCS_SYS_CACHE_LINE_SIZE,      /* alignment */
                            128,                          /* grow */
                            config->mpool.max_bufs,       /* max buffers */
                            &uct_ugni_udt_desc_mpool_ops,
                            "UGNI-UDT-DESC");

    if (UCS_OK != status) {
        ucs_error("Mpool creation failed");
        goto clean_pipe;
    }

    pthread_mutex_lock(&uct_ugni_global_lock);
    status = ugni_activate_iface(&self->super);
    pthread_mutex_unlock(&uct_ugni_global_lock);
    if (UCS_OK != status) {
        ucs_error("Failed to activate the interface");
        goto clean_free_desc;
    }

    ugni_rc = GNI_EpCreate(self->super.nic_handle, NULL, &self->ep_any);
    if (GNI_RC_SUCCESS != ugni_rc) {
        ucs_error("GNI_EpCreate failed, Error status: %s %d",
                  gni_err_str[ugni_rc], ugni_rc);
        status = UCS_ERR_NO_DEVICE;
        goto clean_iface_activate;
    }

    UCT_TL_IFACE_GET_TX_DESC(&self->super.super, &self->free_desc,
                             desc, goto clean_ep);
    ucs_debug("First wildcard desc is %p", desc);

    /* Init any desc */
    self->desc_any = desc;
    pthread_mutex_lock(&uct_ugni_global_lock);
    status = uct_ugni_udt_ep_any_post(self);
    pthread_mutex_unlock(&uct_ugni_global_lock);
    if (UCS_OK != status) {
        /* We can't continue if we can't post the first receive */
        ucs_error("Failed to post wildcard request");
        goto clean_any_desc;
    }

    status = ucs_async_set_event_handler(self->super.super.worker->async->mode,
                                         ucs_async_pipe_rfd(&self->event_pipe),
                                         POLLIN,
                                         uct_ugni_proccess_datagram_pipe,
                                         self, self->super.super.worker->async);
                                 
    if (UCS_OK != status) {
        goto clean_cancel_desc;
    }

    pthread_mutex_init(&self->device_lock, NULL);
    pthread_cond_init(&self->device_condition, NULL);
    self->events_ready = 0;

    rc = pthread_create(&self->event_thread, NULL, uct_ugni_udt_device_thread, self);
    if(0 != rc) {
        goto clean_remove_event;
    }

    return UCS_OK;

 clean_remove_event:
    ucs_async_pipe_destroy(&self->event_pipe);
 clean_cancel_desc:
    uct_ugni_udt_clean_wildcard(self);
 clean_any_desc:
    ucs_mpool_put(self->desc_any);
 clean_ep:
    ugni_rc = GNI_EpDestroy(self->ep_any);
    if (GNI_RC_SUCCESS != ugni_rc) {
        ucs_warn("GNI_EpDestroy failed, Error status: %s %d",
                 gni_err_str[ugni_rc], ugni_rc);
    }
 clean_iface_activate:
    ugni_deactivate_iface(&self->super);
 clean_free_desc:
    ucs_mpool_cleanup(&self->free_desc, 1);
 clean_pipe:
    ucs_async_pipe_destroy(&self->event_pipe);
 exit:
    ucs_error("Failed to activate interface");
    return status;
}

UCS_CLASS_DEFINE(uct_ugni_udt_iface_t, uct_ugni_iface_t);
UCS_CLASS_DEFINE_NEW_FUNC(uct_ugni_udt_iface_t, uct_iface_t, uct_md_h,
                          uct_worker_h, const uct_iface_params_t*,
                          const uct_iface_config_t*);

UCT_TL_COMPONENT_DEFINE(uct_ugni_udt_tl_component,
                        uct_ugni_udt_query_tl_resources,
                        uct_ugni_udt_iface_t,
                        UCT_UGNI_UDT_TL_NAME,
                        "UGNI_UDT",
                        uct_ugni_udt_iface_config_table,
                        uct_ugni_iface_config_t);

UCT_MD_REGISTER_TL(&uct_ugni_md_component, &uct_ugni_udt_tl_component);<|MERGE_RESOLUTION|>--- conflicted
+++ resolved
@@ -177,15 +177,11 @@
 
     memset(iface_attr, 0, sizeof(uct_iface_attr_t));
     iface_attr->cap.am.max_short       = iface->config.udt_seg_size -
-        sizeof(uct_ugni_udt_header_t);
+                                         sizeof(uct_ugni_udt_header_t);
     iface_attr->cap.am.max_bcopy       = iface->config.udt_seg_size -
-<<<<<<< HEAD
-        sizeof(uct_ugni_udt_header_t);
-=======
                                          sizeof(uct_ugni_udt_header_t);
     iface_attr->cap.am.opt_zcopy_align = 1;
     iface_attr->cap.am.align_mtu       = iface_attr->cap.am.opt_zcopy_align;
->>>>>>> e39417c3
     iface_attr->device_addr_len        = sizeof(uct_devaddr_ugni_t);
     iface_attr->iface_addr_len         = sizeof(uct_sockaddr_ugni_t);
     iface_attr->ep_addr_len            = 0;
