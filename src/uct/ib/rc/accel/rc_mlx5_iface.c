/**
* Copyright (C) Mellanox Technologies Ltd. 2001-2018.  ALL RIGHTS RESERVED.
*
* See file LICENSE for terms.
*/

#ifdef HAVE_CONFIG_H
#  include "config.h"
#endif

#include <uct/ib/mlx5/ib_mlx5.h>
#include <uct/ib/mlx5/ib_mlx5_log.h>
#include <uct/ib/mlx5/dv/ib_mlx5_dv.h>
#include <uct/ib/mlx5/dv/ib_mlx5_ifc.h>
#include <uct/ib/base/ib_device.h>
#include <uct/base/uct_md.h>
#include <ucs/arch/cpu.h>
#include <ucs/debug/log.h>

#include "rc_mlx5.inl"


enum {
    UCT_RC_MLX5_IFACE_ADDR_TYPE_BASIC,

    /* Tag Matching address. It additionaly contains QP number which
     * is used for hardware offloads. */
    UCT_RC_MLX5_IFACE_ADDR_TYPE_TM
};


/**
 * RC mlx5 interface configuration
 */
typedef struct uct_rc_mlx5_iface_config {
    uct_rc_iface_config_t             super;
    uct_rc_mlx5_iface_common_config_t rc_mlx5_common;
    /* TODO wc_mode, UAR mode SnB W/A... */
} uct_rc_mlx5_iface_config_t;


ucs_config_field_t uct_rc_mlx5_iface_config_table[] = {
  {"RC_", "", NULL,
   ucs_offsetof(uct_rc_mlx5_iface_config_t, super),
   UCS_CONFIG_TYPE_TABLE(uct_rc_iface_config_table)},

  {"RC_", "", NULL,
   ucs_offsetof(uct_rc_mlx5_iface_config_t, rc_mlx5_common),
   UCS_CONFIG_TYPE_TABLE(uct_rc_mlx5_common_config_table)},

  {NULL}
};


static uct_rc_iface_ops_t uct_rc_mlx5_iface_ops;

#ifdef ENABLE_STATS
ucs_stats_class_t uct_rc_mlx5_iface_stats_class = {
    .name = "mlx5",
    .num_counters = UCT_RC_MLX5_IFACE_STAT_LAST,
    .counter_names = {
     [UCT_RC_MLX5_IFACE_STAT_RX_INL_32] = "rx_inl_32",
     [UCT_RC_MLX5_IFACE_STAT_RX_INL_64] = "rx_inl_64"
    }
};
#endif

void uct_rc_mlx5_iface_check_rx_completion(uct_rc_mlx5_iface_common_t *iface,
                                           struct mlx5_cqe64 *cqe)
{
    uct_ib_mlx5_cq_t *cq      = &iface->cq[UCT_IB_DIR_RX];
    struct mlx5_err_cqe *ecqe = (void*)cqe;
    uct_ib_mlx5_srq_seg_t *seg;
    uint16_t wqe_ctr;

    ucs_memory_cpu_load_fence();

    if (((ecqe->op_own >> 4) == MLX5_CQE_RESP_ERR) &&
        (ecqe->syndrome == MLX5_CQE_SYNDROME_REMOTE_ABORTED_ERR) &&
        ((ecqe->vendor_err_synd == UCT_IB_MLX5_CQE_VENDOR_SYND_ODP) ||
         (ecqe->vendor_err_synd == UCT_IB_MLX5_CQE_VENDOR_SYND_PSN)))
    {
        /* Release the aborted segment */
        wqe_ctr = ntohs(ecqe->wqe_counter);
        seg     = uct_ib_mlx5_srq_get_wqe(&iface->rx.srq, wqe_ctr);
        ++cq->cq_ci;
        /* TODO: Check if ib_stride_index valid for error CQE */
        uct_rc_mlx5_iface_release_srq_seg(iface, seg, cqe, wqe_ctr, UCS_OK,
                                          iface->super.super.config.rx_headroom_offset,
                                          &iface->super.super.release_desc);
    } else {
        ucs_assert((ecqe->op_own >> 4) != MLX5_CQE_INVALID);
        uct_ib_mlx5_check_completion(&iface->super.super, cq, cqe);
    }
}

static UCS_F_ALWAYS_INLINE unsigned
uct_rc_mlx5_iface_poll_tx(uct_rc_mlx5_iface_common_t *iface)
{
    struct mlx5_cqe64 *cqe;
    uct_rc_mlx5_ep_t *ep;
    unsigned qp_num;
    uint16_t hw_ci;

    cqe = uct_ib_mlx5_poll_cq(&iface->super.super, &iface->cq[UCT_IB_DIR_TX]);
    if (cqe == NULL) {
        return 0;
    }

    UCS_STATS_UPDATE_COUNTER(iface->super.stats, UCT_RC_IFACE_STAT_TX_COMPLETION, 1);

    ucs_memory_cpu_load_fence();

    qp_num = ntohl(cqe->sop_drop_qpn) & UCS_MASK(UCT_IB_QPN_ORDER);
    ep = ucs_derived_of(uct_rc_iface_lookup_ep(&iface->super, qp_num),
                        uct_rc_mlx5_ep_t);
    /* TODO: temporary workaround for uct_ep_flush(cancel) case when EP has been
     *       destroyed but successful CQE was not polled out from the CQ */
    if (ucs_unlikely(ep == NULL)) {
        ucs_debug(UCT_IB_IFACE_FMT": qp_num %x not found",
                  UCT_IB_IFACE_ARG(&iface->super.super), qp_num);
        return 1;
    }

    hw_ci = ntohs(cqe->wqe_counter);
    ucs_trace_poll("rc_mlx5 iface %p tx_cqe: ep %p qpn 0x%x hw_ci %d", iface, ep,
                   qp_num, hw_ci);

    uct_rc_mlx5_txqp_process_tx_cqe(&ep->super.txqp, cqe, hw_ci);

    uct_rc_mlx5_common_update_tx_res(&iface->super, &ep->tx.wq, &ep->super.txqp,
                                     hw_ci);

    ucs_arbiter_group_schedule(&iface->super.tx.arbiter, &ep->super.arb_group);
    ucs_arbiter_dispatch(&iface->super.tx.arbiter, 1, uct_rc_ep_process_pending,
                         NULL);

    return 1;
}

unsigned uct_rc_mlx5_iface_progress(void *arg)
{
    uct_rc_mlx5_iface_common_t *iface = arg;
    unsigned count;

    count = uct_rc_mlx5_iface_common_poll_rx(iface, UCT_RC_MLX5_POLL_FLAG_HAS_EP);
    if (count > 0) {
        return count;
    }
    return uct_rc_mlx5_iface_poll_tx(iface);
}

static ucs_status_t uct_rc_mlx5_iface_query(uct_iface_h tl_iface, uct_iface_attr_t *iface_attr)
{
    uct_rc_mlx5_iface_common_t *iface = ucs_derived_of(tl_iface, uct_rc_mlx5_iface_common_t);
    uct_rc_iface_t *rc_iface   = &iface->super;
    size_t max_am_inline       = UCT_IB_MLX5_AM_MAX_SHORT(0);
    size_t max_put_inline      = UCT_IB_MLX5_PUT_MAX_SHORT(0);
    ucs_status_t status;

#if HAVE_IBV_DM
    if (iface->dm.dm != NULL) {
        max_am_inline  = ucs_max(iface->dm.dm->seg_len, UCT_IB_MLX5_AM_MAX_SHORT(0));
        max_put_inline = ucs_max(iface->dm.dm->seg_len, UCT_IB_MLX5_PUT_MAX_SHORT(0));
    }
#endif

    status = uct_rc_iface_query(rc_iface, iface_attr,
                                max_put_inline,
                                max_am_inline,
                                UCT_IB_MLX5_AM_ZCOPY_MAX_HDR(0),
                                UCT_IB_MLX5_AM_ZCOPY_MAX_IOV,
                                sizeof(uct_rc_mlx5_hdr_t),
                                UCT_RC_MLX5_RMA_MAX_IOV(0));
    if (status != UCS_OK) {
        return status;
    }

    uct_rc_mlx5_iface_common_query(&rc_iface->super, iface_attr, max_am_inline,
                                   UCT_RC_MLX5_TM_EAGER_ZCOPY_MAX_IOV(0));
    iface_attr->cap.flags     |= UCT_IFACE_FLAG_EP_CHECK;
    iface_attr->latency.m     += 1e-9; /* 1 ns per each extra QP */
    iface_attr->ep_addr_len    = sizeof(uct_rc_mlx5_ep_address_t);
    iface_attr->iface_addr_len = sizeof(uint8_t);
    return UCS_OK;
}

static void
uct_rc_mlx5_iface_handle_failure(uct_ib_iface_t *ib_iface, void *arg,
                                 ucs_status_t status)
{
    struct mlx5_cqe64  *cqe    = arg;
    uct_rc_iface_t     *iface  = ucs_derived_of(ib_iface, uct_rc_iface_t);
    unsigned           qp_num  = ntohl(cqe->sop_drop_qpn) &
                                 UCS_MASK(UCT_IB_QPN_ORDER);
    uct_rc_mlx5_ep_t   *ep     = ucs_derived_of(uct_rc_iface_lookup_ep(iface,
                                                                       qp_num),
                                                uct_rc_mlx5_ep_t);
    ucs_log_level_t    log_lvl;
    uct_ib_mlx5_txwq_t txwq_copy;
    size_t             txwq_size;
    ucs_status_t       err_handler_status;

    if (!ep) {
        return;
    }

    /* Create a copy of RC txwq for completion error reporting, since the QP
     * would be released by set_ep_failed()*/
    txwq_copy = ep->tx.wq;
    txwq_size = UCS_PTR_BYTE_DIFF(ep->tx.wq.qstart, ep->tx.wq.qend);
    txwq_copy.qstart = ucs_malloc(txwq_size, "rc_txwq_copy");
    if (txwq_copy.qstart != NULL) {
        memcpy(txwq_copy.qstart, ep->tx.wq.qstart, txwq_size);
        txwq_copy.qend = UCS_PTR_BYTE_OFFSET(txwq_copy.qstart, txwq_size);
    }

<<<<<<< HEAD
    if (uct_rc_mlx5_ep_handle_failure(ep, status, ep->tx.wq.sw_pi) == UCS_OK) {
        log_lvl = ib_iface->super.config.failure_level;
    }
=======
    err_handler_status = uct_rc_mlx5_ep_handle_failure(ep, status);
    log_lvl            = uct_ib_iface_failure_log_level(ib_iface,
                                                        err_handler_status,
                                                        status);
>>>>>>> 7159b321

    uct_ib_mlx5_completion_with_err(ib_iface, arg,
                                    txwq_copy.qstart ? &txwq_copy : NULL,
                                    log_lvl);
    ucs_free(txwq_copy.qstart);
}

static void uct_rc_mlx5_iface_progress_enable(uct_iface_h tl_iface, unsigned flags)
{
    uct_rc_mlx5_iface_common_t *iface = ucs_derived_of(tl_iface, uct_rc_mlx5_iface_common_t);

    if (flags & UCT_PROGRESS_RECV) {
        uct_rc_mlx5_iface_common_prepost_recvs(iface);
    }

    uct_base_iface_progress_enable_cb(&iface->super.super.super,
                                      iface->super.progress, flags);
}

ucs_status_t uct_rc_mlx5_iface_create_qp(uct_rc_mlx5_iface_common_t *iface,
                                         uct_ib_mlx5_qp_t *qp,
                                         uct_ib_mlx5_txwq_t *txwq,
                                         uct_ib_mlx5_qp_attr_t *attr)
{
    uct_ib_iface_t *ib_iface           = &iface->super.super;
    ucs_status_t status;
    uct_ib_mlx5_md_t *md               = ucs_derived_of(ib_iface->super.md,
                                                        uct_ib_mlx5_md_t);
#if HAVE_DECL_MLX5DV_CREATE_QP
    uct_ib_device_t *dev               = &md->super.dev;
    struct mlx5dv_qp_init_attr dv_attr = {};

    if (md->flags & UCT_IB_MLX5_MD_FLAG_DEVX_RC_QP) {
        attr->mmio_mode = iface->tx.mmio_mode;
        status = uct_ib_mlx5_devx_create_qp(ib_iface, qp, txwq, attr);
        if (status != UCS_OK) {
            return status;
        }

        status = uct_rc_mlx5_devx_iface_subscribe_event(iface, qp,
                UCT_IB_MLX5_EVENT_TYPE_SRQ_LAST_WQE,
                IBV_EVENT_QP_LAST_WQE_REACHED, qp->qp_num);
        if (status != UCS_OK) {
            goto err_destory_qp;
        }

        return UCS_OK;
    }

    status = uct_ib_mlx5_iface_fill_attr(ib_iface, qp, attr);
    if (status != UCS_OK) {
        return status;
    }

    uct_ib_iface_fill_attr(ib_iface, &attr->super);
    uct_rc_mlx5_common_fill_dv_qp_attr(iface, &attr->super.ibv, &dv_attr,
                                       UCS_BIT(UCT_IB_DIR_TX) |
                                       UCS_BIT(UCT_IB_DIR_RX));
    qp->verbs.qp = mlx5dv_create_qp(dev->ibv_context, &attr->super.ibv, &dv_attr);
    if (qp->verbs.qp == NULL) {
        ucs_error("mlx5dv_create_qp("UCT_IB_IFACE_FMT"): failed: %m",
                  UCT_IB_IFACE_ARG(ib_iface));
        status = UCS_ERR_IO_ERROR;
        goto err;
    }

    qp->qp_num = qp->verbs.qp->qp_num;
#else
    status = uct_ib_mlx5_iface_create_qp(ib_iface, qp, attr);
    if (status != UCS_OK) {
        goto err;
    }
#endif

    status = uct_rc_iface_qp_init(&iface->super, qp->verbs.qp);
    if (status != UCS_OK) {
        goto err_destory_qp;
    }

    if (attr->super.cap.max_send_wr) {
        status = uct_ib_mlx5_txwq_init(iface->super.super.super.worker,
                                       iface->tx.mmio_mode, txwq,
                                       qp->verbs.qp);
        if (status != UCS_OK) {
            ucs_error("Failed to get mlx5 QP information");
            goto err_destory_qp;
        }
    }

    return UCS_OK;

err_destory_qp:
    uct_ib_mlx5_destroy_qp(md, qp);
err:
    return status;
}

static UCS_F_MAYBE_UNUSED unsigned uct_rc_mlx5_iface_progress_tm(void *arg)
{
    uct_rc_mlx5_iface_common_t *iface = arg;
    unsigned count;

    count = uct_rc_mlx5_iface_common_poll_rx(iface,
                                             UCT_RC_MLX5_POLL_FLAG_HAS_EP |
                                             UCT_RC_MLX5_POLL_FLAG_TM);
    if (count > 0) {
        return count;
    }
    return uct_rc_mlx5_iface_poll_tx(iface);
}

#if IBV_HW_TM
static ucs_status_t uct_rc_mlx5_iface_tag_recv_zcopy(uct_iface_h tl_iface,
                                                     uct_tag_t tag,
                                                     uct_tag_t tag_mask,
                                                     const uct_iov_t *iov,
                                                     size_t iovcnt,
                                                     uct_tag_context_t *ctx)
{
    uct_rc_mlx5_iface_common_t *iface = ucs_derived_of(tl_iface, uct_rc_mlx5_iface_common_t);

    return uct_rc_mlx5_iface_common_tag_recv(iface, tag, tag_mask, iov,
                                             iovcnt, ctx);
}

static ucs_status_t uct_rc_mlx5_iface_tag_recv_cancel(uct_iface_h tl_iface,
                                                      uct_tag_context_t *ctx,
                                                      int force)
{
   uct_rc_mlx5_iface_common_t *iface = ucs_derived_of(tl_iface, uct_rc_mlx5_iface_common_t);

   return uct_rc_mlx5_iface_common_tag_recv_cancel(iface, ctx, force);
}
#endif

static ucs_status_t uct_rc_mlx5_iface_preinit(uct_rc_mlx5_iface_common_t *iface,
                                              uct_md_h tl_md,
                                              uct_rc_iface_common_config_t *rc_config,
                                              uct_rc_mlx5_iface_common_config_t *mlx5_config,
                                              const uct_iface_params_t *params,
                                              uct_ib_iface_init_attr_t *init_attr)
{
    uct_ib_mlx5_md_t *md              = ucs_derived_of(tl_md, uct_ib_mlx5_md_t);
#if IBV_HW_TM
    uct_ib_device_t UCS_V_UNUSED *dev = &md->super.dev;
    struct ibv_tmh tmh;
    int mtu;
    int tm_params;
    ucs_status_t status;
#endif

    iface->config.cyclic_srq_enable = mlx5_config->cyclic_srq_enable;

#if IBV_HW_TM
    /* Both eager and rndv callbacks should be provided for
     * tag matching support */
    tm_params = ucs_test_all_flags(params->field_mask,
                                   UCT_IFACE_PARAM_FIELD_HW_TM_EAGER_CB |
                                   UCT_IFACE_PARAM_FIELD_HW_TM_RNDV_CB);

    iface->tm.enabled = mlx5_config->tm.enable && tm_params &&
                        (init_attr->flags & UCT_IB_TM_SUPPORTED);
    if (!iface->tm.enabled) {
        goto out_tm_disabled;
    }

    /* Compile-time check that THM and uct_rc_mlx5_hdr_t are wire-compatible
     * for the case of no-tag protocol.
     */
    UCS_STATIC_ASSERT(sizeof(tmh.opcode) ==
                      sizeof(((uct_rc_mlx5_hdr_t*)0)->tmh_opcode));
    UCS_STATIC_ASSERT(ucs_offsetof(struct ibv_tmh, opcode) ==
                      ucs_offsetof(uct_rc_mlx5_hdr_t, tmh_opcode));

    UCS_STATIC_ASSERT(sizeof(uct_rc_mlx5_ctx_priv_t) <= UCT_TAG_PRIV_LEN);

    iface->tm.eager_unexp.cb  = params->eager_cb;
    iface->tm.rndv_unexp.cb   = params->rndv_cb;
    iface->tm.eager_unexp.arg = (params->field_mask &
                                 UCT_IFACE_PARAM_FIELD_HW_TM_EAGER_ARG) ?
                                params->eager_arg : NULL;
    iface->tm.rndv_unexp.arg  = (params->field_mask &
                                 UCT_IFACE_PARAM_FIELD_HW_TM_RNDV_ARG) ?
                                params->rndv_arg : NULL;
    iface->tm.unexpected_cnt  = 0;
    iface->tm.num_outstanding = 0;
    iface->tm.num_tags        = ucs_min(IBV_DEVICE_TM_CAPS(dev, max_num_tags),
                                        mlx5_config->tm.list_size);

    /* There can be:
     * - up to rx.queue_len RX CQEs
     * - up to 3 CQEs for every posted tag: ADD, TM_CONSUMED and MSG_ARRIVED
     * - one SYNC CQE per every IBV_DEVICE_MAX_UNEXP_COUNT unexpected receives */
    UCS_STATIC_ASSERT(IBV_DEVICE_MAX_UNEXP_COUNT);
    init_attr->cq_len[UCT_IB_DIR_RX] = rc_config->super.rx.queue_len +
                                       iface->tm.num_tags * 3 +
                                       rc_config->super.rx.queue_len /
                                       IBV_DEVICE_MAX_UNEXP_COUNT;
    init_attr->seg_size      = ucs_max(mlx5_config->tm.seg_size,
                                       rc_config->super.seg_size);
    iface->tm.mp.num_strides = 1;
    iface->tm.max_bcopy      = init_attr->seg_size;

    if (mlx5_config->tm.mp_enable == UCS_NO) {
        return UCS_OK;
    }

    /* Multi-Packet XRQ initialization */
    if (!ucs_test_all_flags(md->flags, UCT_IB_MLX5_MD_FLAG_MP_RQ       |
                                       UCT_IB_MLX5_MD_FLAG_DEVX_RC_SRQ |
                                       UCT_IB_MLX5_MD_FLAG_DEVX_RC_QP)) {
        goto out_mp_disabled;
    }

    if ((mlx5_config->tm.mp_num_strides != 8) &&
        (mlx5_config->tm.mp_num_strides != 16)) {
        ucs_error("invalid value of TM_MP_NUM_STRIDES: %lu, must be 8 or 16",
                  mlx5_config->tm.mp_num_strides);
        return UCS_ERR_INVALID_PARAM;
    } else {
        iface->tm.mp.num_strides = mlx5_config->tm.mp_num_strides;
    }

    status = uct_ib_device_mtu(params->mode.device.dev_name, tl_md, &mtu);
    if (status != UCS_OK) {
        ucs_error("failed to get port MTU: %s", ucs_status_string(status));
        return UCS_ERR_IO_ERROR;
    }

    init_attr->seg_size = mtu;

    return UCS_OK;

out_tm_disabled:
#else
    iface->tm.enabled                = 0;
#endif
    init_attr->cq_len[UCT_IB_DIR_RX] = rc_config->super.rx.queue_len;
    init_attr->seg_size              = rc_config->super.seg_size;
    iface->tm.mp.num_strides         = 1;

#if IBV_HW_TM
out_mp_disabled:
#endif
    if (mlx5_config->tm.mp_enable == UCS_YES) {
        ucs_error("%s: MP SRQ is requested, but not supported: (md flags 0x%x), "
                  "hardware tag-matching is %s",
                  uct_ib_device_name(&md->super.dev), md->flags,
                  iface->tm.enabled ? "enabled" : "disabled");
        return UCS_ERR_INVALID_PARAM;
    }

    return UCS_OK;
}

static ucs_status_t
uct_rc_mlx5_iface_init_rx(uct_rc_iface_t *rc_iface,
                          const uct_rc_iface_common_config_t *rc_config)
{
    uct_rc_mlx5_iface_common_t *iface    = ucs_derived_of(rc_iface,
                                                          uct_rc_mlx5_iface_common_t);
    uct_ib_mlx5_md_t *md                 = ucs_derived_of(rc_iface->super.super.md,
                                                          uct_ib_mlx5_md_t);
    struct ibv_srq_init_attr_ex srq_attr = {};
    ucs_status_t status;

    if (UCT_RC_MLX5_TM_ENABLED(iface)) {
        if (md->flags & UCT_IB_MLX5_MD_FLAG_DEVX_RC_SRQ) {
            status = uct_rc_mlx5_devx_init_rx_tm(iface, rc_config, 0,
                                                 UCT_RC_RNDV_HDR_LEN);
        } else {
            status = uct_rc_mlx5_init_rx_tm(iface, rc_config, &srq_attr,
                                            UCT_RC_RNDV_HDR_LEN);
        }

        if (status != UCS_OK) {
            return status;
        }

        iface->super.progress = uct_rc_mlx5_iface_progress_tm;
        return UCS_OK;
    }

    /* MP XRQ is supported with HW TM only */
    ucs_assert(!UCT_RC_MLX5_MP_ENABLED(iface));

    if (ucs_test_all_flags(md->flags, UCT_IB_MLX5_MD_FLAG_RMP |
                                      UCT_IB_MLX5_MD_FLAG_DEVX_RC_SRQ)) {
        status = uct_rc_mlx5_devx_init_rx(iface, rc_config);
    } else {
        status = uct_rc_mlx5_common_iface_init_rx(iface, rc_config);
    }

    if (status != UCS_OK) {
        return status;
    }

    iface->super.progress = uct_rc_mlx5_iface_progress;
    return UCS_OK;
}

static void uct_rc_mlx5_iface_cleanup_rx(uct_rc_iface_t *rc_iface)
{
    uct_rc_mlx5_iface_common_t *iface = ucs_derived_of(rc_iface, uct_rc_mlx5_iface_common_t);
    uct_ib_mlx5_md_t *md              = ucs_derived_of(rc_iface->super.super.md,
                                                       uct_ib_mlx5_md_t);

    uct_rc_mlx5_destroy_srq(md, &iface->rx.srq);
}

static uint8_t uct_rc_mlx5_iface_get_address_type(uct_iface_h tl_iface)
{
    uct_rc_mlx5_iface_common_t *iface = ucs_derived_of(tl_iface,
                                                       uct_rc_mlx5_iface_common_t);

    return UCT_RC_MLX5_TM_ENABLED(iface) ?  UCT_RC_MLX5_IFACE_ADDR_TYPE_TM :
                                            UCT_RC_MLX5_IFACE_ADDR_TYPE_BASIC;
}

static ucs_status_t uct_rc_mlx5_iface_get_address(uct_iface_h tl_iface,
                                                  uct_iface_addr_t *addr)
{
    *(uint8_t*)addr = uct_rc_mlx5_iface_get_address_type(tl_iface);

    return UCS_OK;
}

int uct_rc_mlx5_iface_is_reachable(const uct_iface_h tl_iface,
                                   const uct_device_addr_t *dev_addr,
                                   const uct_iface_addr_t *iface_addr)
{
    uint8_t my_type = uct_rc_mlx5_iface_get_address_type(tl_iface);

    if ((iface_addr != NULL) && (my_type != *(uint8_t*)iface_addr)) {
        return 0;
    }

    return uct_ib_iface_is_reachable(tl_iface, dev_addr, iface_addr);
}

UCS_CLASS_INIT_FUNC(uct_rc_mlx5_iface_common_t,
                    uct_rc_iface_ops_t *ops,
                    uct_md_h tl_md, uct_worker_h worker,
                    const uct_iface_params_t *params,
                    uct_rc_iface_common_config_t *rc_config,
                    uct_rc_mlx5_iface_common_config_t *mlx5_config,
                    uct_ib_iface_init_attr_t *init_attr)
{
    uct_ib_mlx5_md_t *md = ucs_derived_of(tl_md, uct_ib_mlx5_md_t);
    uct_ib_device_t *dev;
    ucs_status_t status;

    status = uct_rc_mlx5_iface_preinit(self, tl_md, rc_config, mlx5_config,
                                       params, init_attr);
    if (status != UCS_OK) {
        return status;
    }

    self->rx.srq.type                = UCT_IB_MLX5_OBJ_TYPE_LAST;
    self->tm.cmd_wq.super.super.type = UCT_IB_MLX5_OBJ_TYPE_LAST;
    init_attr->rx_hdr_len            = UCT_RC_MLX5_MP_ENABLED(self) ?
                                       0 : sizeof(uct_rc_mlx5_hdr_t);

    UCS_CLASS_CALL_SUPER_INIT(uct_rc_iface_t, ops, tl_md, worker, params,
                              rc_config, init_attr);

    dev                       = uct_ib_iface_device(&self->super.super);
    self->tx.mmio_mode        = mlx5_config->super.mmio_mode;
    self->tx.bb_max           = ucs_min(mlx5_config->tx_max_bb, UINT16_MAX);
    self->tm.am_desc.super.cb = uct_rc_mlx5_release_desc;

    if (!UCT_RC_MLX5_MP_ENABLED(self)) {
        self->tm.am_desc.offset = self->super.super.config.rx_headroom_offset;
    }

    status = uct_ib_mlx5_get_cq(self->super.super.cq[UCT_IB_DIR_TX],
                                &self->cq[UCT_IB_DIR_TX]);
    if (status != UCS_OK) {
        return status;
    }

    status = uct_ib_mlx5_get_cq(self->super.super.cq[UCT_IB_DIR_RX],
                                &self->cq[UCT_IB_DIR_RX]);
    if (status != UCS_OK) {
        return status;
    }

    status = UCS_STATS_NODE_ALLOC(&self->stats, &uct_rc_mlx5_iface_stats_class,
                                  self->super.stats);
    if (status != UCS_OK) {
        return status;
    }

    status = uct_rc_mlx5_iface_common_tag_init(self);
    if (status != UCS_OK) {
        goto cleanup_stats;
    }

    status = uct_rc_mlx5_iface_common_dm_init(self, &self->super,
                                              &mlx5_config->super);
    if (status != UCS_OK) {
        goto cleanup_tm;
    }

    self->super.config.fence_mode  = (uct_rc_fence_mode_t)rc_config->fence_mode;
    self->super.rx.srq.quota       = self->rx.srq.mask + 1;
    self->super.config.exp_backoff = mlx5_config->exp_backoff;

    if ((rc_config->fence_mode == UCT_RC_FENCE_MODE_WEAK) ||
        ((rc_config->fence_mode == UCT_RC_FENCE_MODE_AUTO) &&
         (uct_ib_device_has_pci_atomics(dev) || md->super.relaxed_order))) {
        if (uct_ib_device_has_pci_atomics(dev)) {
            self->config.atomic_fence_flag = UCT_IB_MLX5_WQE_CTRL_FLAG_FENCE;
        } else {
            self->config.atomic_fence_flag = 0;
        }
        self->super.config.fence_mode      = UCT_RC_FENCE_MODE_WEAK;
    } else if ((rc_config->fence_mode == UCT_RC_FENCE_MODE_NONE) ||
               ((rc_config->fence_mode == UCT_RC_FENCE_MODE_AUTO) &&
                !uct_ib_device_has_pci_atomics(dev))) {
        self->config.atomic_fence_flag     = 0;
        self->super.config.fence_mode      = UCT_RC_FENCE_MODE_NONE;
    } else {
        ucs_error("incorrect fence value: %d", self->super.config.fence_mode);
        status = UCS_ERR_INVALID_PARAM;
        goto cleanup_tm;
    }

    /* By default set to something that is always in cache */
    self->rx.pref_ptr = self;

    status = uct_iface_mpool_init(&self->super.super.super,
                                  &self->tx.atomic_desc_mp,
                                  sizeof(uct_rc_iface_send_desc_t) + UCT_IB_MAX_ATOMIC_SIZE,
                                  sizeof(uct_rc_iface_send_desc_t) + UCT_IB_MAX_ATOMIC_SIZE,
                                  UCS_SYS_CACHE_LINE_SIZE,
                                  &rc_config->super.tx.mp,
                                  self->super.config.tx_qp_len,
                                  uct_rc_iface_send_desc_init,
                                  "rc_mlx5_atomic_desc");
    if (status != UCS_OK) {
        goto cleanup_dm;
    }

#if HAVE_DEVX
    status = uct_rc_mlx5_devx_iface_init_events(self);
    if (status != UCS_OK) {
        goto cleanup_dm;
    }
#endif

    /* For little-endian atomic reply, override the default functions, to still
     * treat the response as big-endian when it arrives in the CQE.
     */
    if (!(uct_ib_iface_device(&self->super.super)->atomic_arg_sizes_be & sizeof(uint64_t))) {
        self->super.config.atomic64_handler     = uct_rc_mlx5_common_atomic64_le_handler;
    }
    if (!(uct_ib_iface_device(&self->super.super)->ext_atomic_arg_sizes_be & sizeof(uint32_t))) {
        self->super.config.atomic32_ext_handler = uct_rc_mlx5_common_atomic32_le_handler;
    }
    if (!(uct_ib_iface_device(&self->super.super)->ext_atomic_arg_sizes_be & sizeof(uint64_t))) {
        self->super.config.atomic64_ext_handler = uct_rc_mlx5_common_atomic64_le_handler;
    }

    return UCS_OK;

cleanup_dm:
    uct_rc_mlx5_iface_common_dm_cleanup(self);
cleanup_tm:
    uct_rc_mlx5_iface_common_tag_cleanup(self);
cleanup_stats:
    UCS_STATS_NODE_FREE(self->stats);
    return status;
}

static UCS_CLASS_CLEANUP_FUNC(uct_rc_mlx5_iface_common_t)
{
#if HAVE_DEVX
    uct_rc_mlx5_devx_iface_free_events(self);
#endif
    ucs_mpool_cleanup(&self->tx.atomic_desc_mp, 1);
    uct_rc_mlx5_iface_common_dm_cleanup(self);
    uct_rc_mlx5_iface_common_tag_cleanup(self);
    UCS_STATS_NODE_FREE(self->stats);
}

UCS_CLASS_DEFINE(uct_rc_mlx5_iface_common_t, uct_rc_iface_t);

typedef struct {
    uct_rc_mlx5_iface_common_t  super;
} uct_rc_mlx5_iface_t;

UCS_CLASS_INIT_FUNC(uct_rc_mlx5_iface_t,
                    uct_md_h tl_md, uct_worker_h worker,
                    const uct_iface_params_t *params,
                    const uct_iface_config_t *tl_config)
{
    uct_rc_mlx5_iface_config_t *config = ucs_derived_of(tl_config,
                                                        uct_rc_mlx5_iface_config_t);
    uct_ib_mlx5_md_t UCS_V_UNUSED *md  = ucs_derived_of(tl_md, uct_ib_mlx5_md_t);
    uct_ib_iface_init_attr_t init_attr = {};
    ucs_status_t status;

    init_attr.fc_req_size           = sizeof(uct_rc_pending_req_t);
    init_attr.flags                 = UCT_IB_CQ_IGNORE_OVERRUN;
    init_attr.rx_hdr_len            = sizeof(uct_rc_mlx5_hdr_t);
    init_attr.cq_len[UCT_IB_DIR_TX] = config->super.tx_cq_len;
    init_attr.qp_type               = IBV_QPT_RC;

    if (IBV_DEVICE_TM_FLAGS(&md->super.dev)) {
        init_attr.flags  |= UCT_IB_TM_SUPPORTED;
    }

    UCS_CLASS_CALL_SUPER_INIT(uct_rc_mlx5_iface_common_t, &uct_rc_mlx5_iface_ops,
                              tl_md, worker, params, &config->super.super,
                              &config->rc_mlx5_common, &init_attr);

    self->super.super.config.tx_moderation = ucs_min(config->super.tx_cq_moderation,
                                                     self->super.tx.bb_max / 4);

    status = uct_rc_init_fc_thresh(&config->super, &self->super.super);
    if (status != UCS_OK) {
        return status;
    }

    return UCS_OK;
}

static UCS_CLASS_CLEANUP_FUNC(uct_rc_mlx5_iface_t)
{
    uct_base_iface_progress_disable(&self->super.super.super.super.super,
                                    UCT_PROGRESS_SEND | UCT_PROGRESS_RECV);
}

UCS_CLASS_DEFINE(uct_rc_mlx5_iface_t, uct_rc_mlx5_iface_common_t);

static UCS_CLASS_DEFINE_NEW_FUNC(uct_rc_mlx5_iface_t, uct_iface_t, uct_md_h,
                                 uct_worker_h, const uct_iface_params_t*,
                                 const uct_iface_config_t*);

static UCS_CLASS_DEFINE_DELETE_FUNC(uct_rc_mlx5_iface_t, uct_iface_t);

static uct_rc_iface_ops_t uct_rc_mlx5_iface_ops = {
    {
    {
    .ep_put_short             = uct_rc_mlx5_ep_put_short,
    .ep_put_bcopy             = uct_rc_mlx5_ep_put_bcopy,
    .ep_put_zcopy             = uct_rc_mlx5_ep_put_zcopy,
    .ep_get_bcopy             = uct_rc_mlx5_ep_get_bcopy,
    .ep_get_zcopy             = uct_rc_mlx5_ep_get_zcopy,
    .ep_am_short              = uct_rc_mlx5_ep_am_short,
    .ep_am_bcopy              = uct_rc_mlx5_ep_am_bcopy,
    .ep_am_zcopy              = uct_rc_mlx5_ep_am_zcopy,
    .ep_atomic_cswap64        = uct_rc_mlx5_ep_atomic_cswap64,
    .ep_atomic_cswap32        = uct_rc_mlx5_ep_atomic_cswap32,
    .ep_atomic64_post         = uct_rc_mlx5_ep_atomic64_post,
    .ep_atomic32_post         = uct_rc_mlx5_ep_atomic32_post,
    .ep_atomic64_fetch        = uct_rc_mlx5_ep_atomic64_fetch,
    .ep_atomic32_fetch        = uct_rc_mlx5_ep_atomic32_fetch,
    .ep_pending_add           = uct_rc_ep_pending_add,
    .ep_pending_purge         = uct_rc_ep_pending_purge,
    .ep_flush                 = uct_rc_mlx5_ep_flush,
    .ep_fence                 = uct_rc_mlx5_ep_fence,
    .ep_check                 = uct_rc_mlx5_ep_check,
    .ep_create                = UCS_CLASS_NEW_FUNC_NAME(uct_rc_mlx5_ep_t),
    .ep_destroy               = UCS_CLASS_DELETE_FUNC_NAME(uct_rc_mlx5_ep_t),
    .ep_get_address           = uct_rc_mlx5_ep_get_address,
    .ep_connect_to_ep         = uct_rc_mlx5_ep_connect_to_ep,
#if IBV_HW_TM
    .ep_tag_eager_short       = uct_rc_mlx5_ep_tag_eager_short,
    .ep_tag_eager_bcopy       = uct_rc_mlx5_ep_tag_eager_bcopy,
    .ep_tag_eager_zcopy       = uct_rc_mlx5_ep_tag_eager_zcopy,
    .ep_tag_rndv_zcopy        = uct_rc_mlx5_ep_tag_rndv_zcopy,
    .ep_tag_rndv_request      = uct_rc_mlx5_ep_tag_rndv_request,
    .ep_tag_rndv_cancel       = uct_rc_mlx5_ep_tag_rndv_cancel,
    .iface_tag_recv_zcopy     = uct_rc_mlx5_iface_tag_recv_zcopy,
    .iface_tag_recv_cancel    = uct_rc_mlx5_iface_tag_recv_cancel,
#endif
    .iface_flush              = uct_rc_iface_flush,
    .iface_fence              = uct_rc_iface_fence,
    .iface_progress_enable    = uct_rc_mlx5_iface_progress_enable,
    .iface_progress_disable   = uct_base_iface_progress_disable,
    .iface_progress           = uct_rc_iface_do_progress,
    .iface_event_fd_get       = uct_ib_iface_event_fd_get,
    .iface_event_arm          = uct_rc_iface_event_arm,
    .iface_close              = UCS_CLASS_DELETE_FUNC_NAME(uct_rc_mlx5_iface_t),
    .iface_query              = uct_rc_mlx5_iface_query,
    .iface_get_address        = uct_rc_mlx5_iface_get_address,
    .iface_get_device_address = uct_ib_iface_get_device_address,
    .iface_is_reachable       = uct_rc_mlx5_iface_is_reachable
    },
    .create_cq                = uct_ib_mlx5_create_cq,
    .arm_cq                   = uct_rc_mlx5_iface_common_arm_cq,
    .event_cq                 = uct_rc_mlx5_iface_common_event_cq,
    .handle_failure           = uct_rc_mlx5_iface_handle_failure,
    .set_ep_failed            = uct_rc_mlx5_ep_set_failed,
    },
    .init_rx                  = uct_rc_mlx5_iface_init_rx,
    .cleanup_rx               = uct_rc_mlx5_iface_cleanup_rx,
    .fc_ctrl                  = uct_rc_mlx5_ep_fc_ctrl,
    .fc_handler               = uct_rc_iface_fc_handler,
};

static ucs_status_t
uct_rc_mlx5_query_tl_devices(uct_md_h md, uct_tl_device_resource_t **tl_devices_p,
                             unsigned *num_tl_devices_p)
{
    uct_ib_md_t *ib_md = ucs_derived_of(md, uct_ib_md_t);
    int flags;

    flags = UCT_IB_DEVICE_FLAG_MLX5_PRM |
            (ib_md->config.eth_pause ? 0 : UCT_IB_DEVICE_FLAG_LINK_IB);
    return uct_ib_device_query_ports(&ib_md->dev, flags, tl_devices_p,
                                     num_tl_devices_p);
}

UCT_TL_DEFINE(&uct_ib_component, rc_mlx5, uct_rc_mlx5_query_tl_devices,
              uct_rc_mlx5_iface_t, "RC_MLX5_", uct_rc_mlx5_iface_config_table,
              uct_rc_mlx5_iface_config_t);<|MERGE_RESOLUTION|>--- conflicted
+++ resolved
@@ -215,16 +215,11 @@
         txwq_copy.qend = UCS_PTR_BYTE_OFFSET(txwq_copy.qstart, txwq_size);
     }
 
-<<<<<<< HEAD
-    if (uct_rc_mlx5_ep_handle_failure(ep, status, ep->tx.wq.sw_pi) == UCS_OK) {
-        log_lvl = ib_iface->super.config.failure_level;
-    }
-=======
-    err_handler_status = uct_rc_mlx5_ep_handle_failure(ep, status);
+    err_handler_status = uct_rc_mlx5_ep_handle_failure(ep, status,
+                                                       ep->tx.wq.sw_pi);
     log_lvl            = uct_ib_iface_failure_log_level(ib_iface,
                                                         err_handler_status,
                                                         status);
->>>>>>> 7159b321
 
     uct_ib_mlx5_completion_with_err(ib_iface, arg,
                                     txwq_copy.qstart ? &txwq_copy : NULL,
