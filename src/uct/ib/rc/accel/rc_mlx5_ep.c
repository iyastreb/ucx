--- conflicted
+++ resolved
@@ -29,12 +29,7 @@
                                am_id, am_hdr, am_hdr_len,
                                rdma_raddr, uct_ib_md_direct_rkey(rdma_rkey),
                                0, 0, 0,
-<<<<<<< HEAD
-                               NULL, 0,
-                               fm_ce_se);
-=======
-                               NULL, NULL, 0, force_sig);
->>>>>>> cd630670
+                               NULL, NULL, 0, fm_ce_se);
     uct_rc_txqp_add_send_op(txqp, &desc->super);
 }
 
@@ -142,11 +137,7 @@
                                  MLX5_OPCODE_RDMA_WRITE,
                                  buffer, length, 0, 0, 0,
                                  remote_addr, uct_ib_md_direct_rkey(rkey),
-<<<<<<< HEAD
-                                 NULL, 0, 0);
-=======
-                                 NULL, NULL, 0);
->>>>>>> cd630670
+                                 NULL, NULL, 0, 0);
     UCT_TL_EP_STAT_OP(&ep->super.super, PUT, SHORT, length);
     return UCS_OK;
 }
@@ -251,13 +242,9 @@
                                  MLX5_OPCODE_SEND,
                                  payload, length,
                                  id, hdr, 0,
-<<<<<<< HEAD
-                                 0, 0, NULL, 0,
+                                 0, 0,
+                                 NULL, NULL, 0,
                                  MLX5_WQE_CTRL_SOLICITED);
-=======
-                                 0, 0,
-                                 NULL, NULL, 0);
->>>>>>> cd630670
     UCT_TL_EP_STAT_OP(&ep->super.super, AM, SHORT, sizeof(hdr) + length);
     UCT_RC_UPDATE_FC(iface, &ep->super, id);
     return UCS_OK;
@@ -407,12 +394,8 @@
                                      &ep->super.txqp, &ep->tx.wq,
                                      MLX5_OPCODE_NOP, NULL, 0,
                                      0, 0, 0,
-<<<<<<< HEAD
-                                     0, 0, NULL, 0, 0);
-=======
                                      0, 0,
-                                     NULL, NULL, 0);
->>>>>>> cd630670
+                                     NULL, NULL, 0, 0);
     } else {
         sn = ep->tx.wq.sig_pi;
     }
@@ -438,12 +421,8 @@
                                  MLX5_OPCODE_SEND|UCT_RC_MLX5_OPCODE_FLAG_RAW,
                                  NULL, 0,
                                  UCT_RC_EP_FC_PURE_GRANT, 0, 0,
-<<<<<<< HEAD
-                                 0, 0, NULL, 0, 0);
-=======
                                  0, 0,
-                                 NULL, NULL, 0);
->>>>>>> cd630670
+                                 NULL, NULL, 0, 0);
     return UCS_OK;
 }
 
