/**
* Copyright (C) Mellanox Technologies Ltd. 2001-2016.  ALL RIGHTS RESERVED.
*
* See file LICENSE for terms.
*/

#ifndef UCT_RC_MLX5_COMMON_H
#define UCT_RC_MLX5_COMMON_H

#include <uct/ib/rc/base/rc_iface.h>
#include <uct/ib/rc/base/rc_ep.h>
#include <uct/ib/mlx5/ib_mlx5.h>
#include <uct/ib/mlx5/ib_mlx5.inl>
#include <uct/ib/mlx5/ib_mlx5_log.h>


#define UCT_RC_MLX5_OPCODE_FLAG_RAW   0x100
#define UCT_RC_MLX5_OPCODE_MASK       0xff

#define UCT_RC_MLX5_PUT_MAX_SHORT(_av_size) \
    UCT_IB_MLX5_MAX_BB * MLX5_SEND_WQE_BB - \
    (sizeof(struct mlx5_wqe_ctrl_seg) + \
     (_av_size) + \
     sizeof(struct mlx5_wqe_inl_data_seg) + \
     sizeof(struct mlx5_wqe_raddr_seg))

#define UCT_RC_MLX5_AM_MAX_SHORT(_av_size) \
    UCT_IB_MLX5_MAX_BB * MLX5_SEND_WQE_BB - \
    (sizeof(struct mlx5_wqe_ctrl_seg) + \
     (_av_size) + \
     sizeof(struct mlx5_wqe_inl_data_seg))

#define UCT_RC_MLX5_CHECK_AM_ZCOPY(_id, _header_length, _length, _seg_size, _av_size) \
    UCT_RC_CHECK_AM_ZCOPY(_id, _header_length, _length, \
                          UCT_IB_MLX5_AM_MAX_HDR(_av_size), _seg_size)

#define UCT_RC_MLX5_CHECK_AM_SHORT(_id, _length, _av_size) \
    UCT_RC_CHECK_AM_SHORT(_id, _length, UCT_RC_MLX5_AM_MAX_SHORT(_av_size))


/* there is no need to do a special check for length == 0 because in that
 * case wqe size is valid: inl + raddr + dgram + ctrl fit in 2 WQ BB
 */
#define UCT_RC_MLX5_CHECK_PUT_SHORT(_length, _av_size) \
    UCT_CHECK_LENGTH(_length, 0, UCT_RC_MLX5_PUT_MAX_SHORT(_av_size), "put_short")


enum {
    UCT_RC_MLX5_IFACE_STAT_RX_INL_32,
    UCT_RC_MLX5_IFACE_STAT_RX_INL_64,
    UCT_RC_MLX5_IFACE_STAT_LAST
};

typedef struct uct_rc_mlx5_iface_common {
    struct {
        uct_ib_mlx5_cq_t   cq;
        ucs_mpool_t        atomic_desc_mp;
    } tx;
    struct {
        uct_ib_mlx5_cq_t   cq;
        uct_ib_mlx5_srq_t  srq;
    } rx;
    UCS_STATS_NODE_DECLARE(stats);
} uct_rc_mlx5_iface_common_t;


unsigned uct_rc_mlx5_iface_srq_post_recv(uct_rc_iface_t *iface, uct_ib_mlx5_srq_t *srq);

ucs_status_t uct_rc_mlx5_iface_common_init(uct_rc_mlx5_iface_common_t *iface,
                                           uct_rc_iface_t *rc_iface,
                                           uct_rc_iface_config_t *config);

void uct_rc_mlx5_iface_common_cleanup(uct_rc_mlx5_iface_common_t *iface);

void uct_rc_mlx5_iface_common_query(uct_rc_iface_t *iface,
                                    uct_iface_attr_t *iface_attr, size_t av_size);

void uct_rc_mlx5_iface_common_update_cqs_ci(uct_rc_mlx5_iface_common_t *iface,
                                            uct_ib_iface_t *ib_iface);

void uct_rc_mlx5_iface_common_sync_cqs_ci(uct_rc_mlx5_iface_common_t *iface,
                                          uct_ib_iface_t *ib_iface);

void uct_rc_mlx5_iface_commom_clean_srq(uct_rc_mlx5_iface_common_t *mlx5_common_iface,
                                        uct_rc_iface_t *rc_iface, uint32_t qpn);

static UCS_F_ALWAYS_INLINE void
uct_rc_mlx5_txqp_process_tx_cqe(uct_rc_txqp_t *txqp, struct mlx5_cqe64 *cqe,
                                uint16_t hw_ci)
{
    if (cqe->op_own & MLX5_INLINE_SCATTER_32) {
        uct_rc_txqp_completion_inl_resp(txqp, cqe, hw_ci);
    } else if (cqe->op_own & MLX5_INLINE_SCATTER_64) {
        uct_rc_txqp_completion_inl_resp(txqp, cqe - 1, hw_ci);
    } else {
        uct_rc_txqp_completion_desc(txqp, hw_ci);
    }
}

static UCS_F_ALWAYS_INLINE void
uct_rc_mlx5_iface_common_rx_inline(uct_rc_mlx5_iface_common_t *mlx5_iface,
                                   uct_rc_iface_t *rc_iface,
                                   uct_ib_iface_recv_desc_t *desc,
                                   int stats_counter, unsigned byte_len)
{
    UCS_STATS_UPDATE_COUNTER(mlx5_iface->stats, stats_counter, 1);
    VALGRIND_MAKE_MEM_UNDEFINED(uct_ib_iface_recv_desc_hdr(&rc_iface->super, desc),
                                byte_len);
}

static UCS_F_ALWAYS_INLINE unsigned
uct_rc_mlx5_iface_common_poll_rx(uct_rc_mlx5_iface_common_t *mlx5_common_iface,
                                 uct_rc_iface_t *rc_iface)
{
    uct_ib_mlx5_srq_seg_t *seg;
    uct_ib_iface_recv_desc_t *desc;
    uct_rc_iface_ops_t *rc_ops;
    uct_rc_hdr_t *hdr;
    struct mlx5_cqe64 *cqe;
    unsigned byte_len;
    unsigned qp_num;
    uint16_t wqe_ctr;
    uint16_t max_batch;
    ucs_status_t status;
    unsigned count;
    void *udesc;
    unsigned flags;

    ucs_assert(uct_ib_mlx5_srq_get_wqe(&mlx5_common_iface->rx.srq,
                                       mlx5_common_iface->rx.srq.mask)->srq.next_wqe_index == 0);

    cqe = uct_ib_mlx5_poll_cq(&rc_iface->super, &mlx5_common_iface->rx.cq);
    if (cqe == NULL) {
        /* If no CQE - post receives */
        count = 0;
        goto done;
    }

    ucs_memory_cpu_load_fence();
    UCS_STATS_UPDATE_COUNTER(rc_iface->stats, UCT_RC_IFACE_STAT_RX_COMPLETION, 1);

    byte_len = ntohl(cqe->byte_cnt);
    wqe_ctr  = ntohs(cqe->wqe_counter);
    seg      = uct_ib_mlx5_srq_get_wqe(&mlx5_common_iface->rx.srq, wqe_ctr);
    desc     = seg->srq.desc;

    /* Get a pointer to AM header (after which comes the payload)
     * Support cases of inline scatter by pointing directly to CQE.
     */
    if (cqe->op_own & MLX5_INLINE_SCATTER_32) {
        hdr = (uct_rc_hdr_t*)(cqe);
        uct_rc_mlx5_iface_common_rx_inline(mlx5_common_iface, rc_iface, desc,
                                           UCT_RC_MLX5_IFACE_STAT_RX_INL_32, byte_len);
        flags = 0;
    } else if (cqe->op_own & MLX5_INLINE_SCATTER_64) {
        hdr = (uct_rc_hdr_t*)(cqe - 1);
        uct_rc_mlx5_iface_common_rx_inline(mlx5_common_iface, rc_iface, desc,
                                           UCT_RC_MLX5_IFACE_STAT_RX_INL_64, byte_len);
        flags = 0;
    } else {
        hdr = uct_ib_iface_recv_desc_hdr(&rc_iface->super, desc);
        VALGRIND_MAKE_MEM_DEFINED(hdr, byte_len);
        flags = UCT_CB_PARAM_FLAG_DESC;
    }

    uct_ib_mlx5_log_rx(&rc_iface->super, IBV_QPT_RC, cqe, hdr,
                       uct_rc_ep_am_packet_dump);

    if (ucs_unlikely(hdr->am_id & UCT_RC_EP_FC_MASK)) {
        qp_num = ntohl(cqe->sop_drop_qpn) & UCS_MASK(UCT_IB_QPN_ORDER);
        rc_ops = ucs_derived_of(rc_iface->super.ops, uct_rc_iface_ops_t);

        status = rc_ops->fc_handler(rc_iface, qp_num, hdr, byte_len - sizeof(*hdr),
                                    cqe->imm_inval_pkey, cqe->slid, flags);
    } else {
        status = uct_iface_invoke_am(&rc_iface->super.super, hdr->am_id,
                                     hdr + 1, byte_len - sizeof(*hdr),
                                     flags);
    }

    if ((status == UCS_OK) &&
        (wqe_ctr == ((mlx5_common_iface->rx.srq.ready_idx + 1) &
                      mlx5_common_iface->rx.srq.mask))) {
        /* If the descriptor was not used - if there are no "holes", we can just
         * reuse it on the receive queue. Otherwise, ready pointer will stay behind
         * until post_recv allocated more descriptors from the memory pool, fills
         * the holes, and moves it forward.
         */
        ucs_assert(wqe_ctr == ((mlx5_common_iface->rx.srq.free_idx + 1) &
                                mlx5_common_iface->rx.srq.mask));
        ++mlx5_common_iface->rx.srq.ready_idx;
        ++mlx5_common_iface->rx.srq.free_idx;
   } else {
        if (status != UCS_OK) {
            udesc = (char*)desc + rc_iface->super.config.rx_headroom_offset;
            uct_recv_desc(udesc) = &rc_iface->super.release_desc;
            seg->srq.desc        = NULL;
        }
        if (wqe_ctr == ((mlx5_common_iface->rx.srq.free_idx + 1) & mlx5_common_iface->rx.srq.mask)) {
            ++mlx5_common_iface->rx.srq.free_idx;
        } else {
            /* Mark the segment as out-of-order, post_recv will advance free */
            seg->srq.free = 1;
        }
    }

    ++rc_iface->rx.srq.available;
    count = 1;

done:
    max_batch = rc_iface->super.config.rx_max_batch;
    if (rc_iface->rx.srq.available >= max_batch) {
        uct_rc_mlx5_iface_srq_post_recv(rc_iface, &mlx5_common_iface->rx.srq);
    }
    return count;
}


static UCS_F_ALWAYS_INLINE void
uct_rc_mlx5_common_post_send(uct_rc_iface_t *iface, enum ibv_qp_type qp_type,
                             uct_rc_txqp_t *txqp, uct_ib_mlx5_txwq_t *txwq,
                             uint8_t opcode, uint8_t opmod, uint8_t fm_ce_se,
                             size_t wqe_size, uct_ib_mlx5_base_av_t *av,
                             struct mlx5_grh_av *grh_av, uint32_t imm)
{
    struct mlx5_wqe_ctrl_seg *ctrl;
    uint16_t posted;

    ctrl = txwq->curr;

    if (opcode == MLX5_OPCODE_SEND_IMM) {
        uct_ib_mlx5_set_ctrl_seg_with_imm(ctrl, txwq->sw_pi, opcode, opmod,
                                          txqp->qp->qp_num, fm_ce_se, wqe_size,
                                          imm);
    } else {
        uct_ib_mlx5_set_ctrl_seg(ctrl, txwq->sw_pi, opcode, opmod,
                                 txqp->qp->qp_num, fm_ce_se, wqe_size);
    }

    if (qp_type == IBV_EXP_QPT_DC_INI) {
        uct_ib_mlx5_set_dgram_seg((void*)(ctrl + 1), av, grh_av, qp_type);
    }

    uct_ib_mlx5_log_tx(&iface->super, qp_type, ctrl, txwq->qstart, txwq->qend,
                       ((opcode == MLX5_OPCODE_SEND) || (opcode == MLX5_OPCODE_SEND_IMM)) ?
                       uct_rc_ep_am_packet_dump : NULL);

    posted = uct_ib_mlx5_post_send(txwq, ctrl, wqe_size);
    if (fm_ce_se & MLX5_WQE_CTRL_CQ_UPDATE) {
        txwq->sig_pi = txwq->sw_pi - posted;
    }

    uct_rc_txqp_posted(txqp, iface, posted, fm_ce_se & MLX5_WQE_CTRL_CQ_UPDATE);
}


/*
 * Generic function that setups and posts WQE with inline segment
 * Parameters which are not relevant to the opcode are ignored.
 *
 *            +--------+-----+-------+--------+------------
 * SEND       | CTRL   | INL | am_id | am_hdr | payload ...
 *            +--------+-----+---+---+-+-------+-----------
 * RDMA_WRITE | CTRL   | RADDR   | INL | payload ...
 *            +--------+---------+-----+-------------------
 *
 * CTRL is mlx5_wqe_ctrl_seg for RC and
 *         mlx5_wqe_ctrl_seg + mlx5_wqe_datagram_seg for DC
 *
 * NOTE: switch is optimized away during inlining because opcode
 * is a compile time constant
 */
static UCS_F_ALWAYS_INLINE void
uct_rc_mlx5_txqp_inline_post(uct_rc_iface_t *iface, enum ibv_qp_type qp_type,
                             uct_rc_txqp_t *txqp, uct_ib_mlx5_txwq_t *txwq,
                             unsigned opcode, const void *buffer, unsigned length,
                  /* SEND */ uint8_t am_id, uint64_t am_hdr, uint32_t imm_val_be,
                  /* RDMA */ uint64_t rdma_raddr, uct_rkey_t rdma_rkey,
<<<<<<< HEAD
                  /* AV   */ uct_ib_mlx5_base_av_t *av, size_t av_size,
                             unsigned fm_ce_se)
=======
                  /* AV   */ uct_ib_mlx5_base_av_t *av, struct mlx5_grh_av *grh_av,
                             size_t av_size)
>>>>>>> cd630670
{
    struct mlx5_wqe_ctrl_seg     *ctrl;
    struct mlx5_wqe_raddr_seg    *raddr;
    struct mlx5_wqe_inl_data_seg *inl;
    uct_rc_am_short_hdr_t        *am;
    uct_rc_hdr_t                 *rc_hdr;
    size_t wqe_size, ctrl_av_size;
    void *next_seg;

    ctrl         = txwq->curr;
    ctrl_av_size = sizeof(*ctrl) + av_size;
    next_seg     = uct_ib_mlx5_txwq_wrap_exact(txwq, (void*)ctrl + ctrl_av_size);

    switch (opcode) {
    case MLX5_OPCODE_SEND_IMM:
        /* Fall through to MLX5_OPCODE_SEND handler */
    case MLX5_OPCODE_SEND:
        /* Set inline segment which has AM id, AM header, and AM payload */
        wqe_size         = ctrl_av_size + sizeof(*inl) + sizeof(*am) + length;
        inl              = next_seg;
        inl->byte_count  = htonl((length + sizeof(*am)) | MLX5_INLINE_SEG);
        am               = (void*)(inl + 1);
        am->rc_hdr.am_id = am_id;
        am->am_hdr       = am_hdr;
        uct_ib_mlx5_inline_copy(am + 1, buffer, length, txwq);
        fm_ce_se        |= uct_rc_iface_tx_moderation(iface, txqp, MLX5_WQE_CTRL_CQ_UPDATE);
        break;

    case MLX5_OPCODE_SEND|UCT_RC_MLX5_OPCODE_FLAG_RAW:
        /* Send empty AM with just AM id (used by FC) */
        wqe_size         = ctrl_av_size + sizeof(*inl) + sizeof(*rc_hdr);
        inl              = next_seg;
        inl->byte_count  = htonl(sizeof(*rc_hdr) | MLX5_INLINE_SEG);
        rc_hdr           = (void*)(inl + 1);
        rc_hdr->am_id    = am_id;
        fm_ce_se        |= uct_rc_iface_tx_moderation(iface, txqp, MLX5_WQE_CTRL_CQ_UPDATE);
        break;

    case MLX5_OPCODE_RDMA_WRITE:
        /* Set RDMA segment */
        if (length == 0) {
            wqe_size     = ctrl_av_size + sizeof(*raddr);
        } else {
            wqe_size     = ctrl_av_size + sizeof(*raddr) + sizeof(*inl) + length;
        }
        raddr            = next_seg;
        uct_ib_mlx5_ep_set_rdma_seg(raddr, rdma_raddr, rdma_rkey);
        inl              = uct_ib_mlx5_txwq_wrap_none(txwq, raddr + 1);
        inl->byte_count  = htonl(length | MLX5_INLINE_SEG);
        uct_ib_mlx5_inline_copy(inl + 1, buffer, length, txwq);
        fm_ce_se        |= MLX5_WQE_CTRL_CQ_UPDATE;
        break;

    case MLX5_OPCODE_NOP:
        /* Empty inline segment */
        wqe_size         = sizeof(*ctrl) + av_size;
        inl              = next_seg;
        inl->byte_count  = htonl(MLX5_INLINE_SEG);
        fm_ce_se        |= MLX5_WQE_CTRL_CQ_UPDATE | MLX5_WQE_CTRL_FENCE;
        break;

    default:
        ucs_fatal("invalid send opcode");
    }

<<<<<<< HEAD
    uct_rc_mlx5_common_post_send(iface, qp_type, txqp, txwq, opcode, 0, fm_ce_se,
                                 wqe_size, av, imm_val_be);
=======
    uct_rc_mlx5_common_post_send(iface, qp_type, txqp, txwq, opcode, 0, sig_flag,
                                 wqe_size, av, grh_av, imm_val_be);
>>>>>>> cd630670
}


/*
 * Generic data-pointer posting function.
 * Parameters which are not relevant to the opcode are ignored.
 *
 *            +--------+-----+-------+--------+-------+
 * SEND       | CTRL   | INL | am_id | am_hdr | DPSEG |
 *            +--------+-----+---+---+----+----+------+
 * RDMA_WRITE | CTRL   | RADDR   | DPSEG  |
 *            +--------+---------+--------+-------+
 * ATOMIC     | CTRL   | RADDR   | ATOMIC | DPSEG |
 *            +--------+---------+--------+-------+
 *
 * CTRL is mlx5_wqe_ctrl_seg for RC and
 *         mlx5_wqe_ctrl_seg + mlx5_wqe_datagram_seg for DC
 *
 * NOTE: switch is optimized away during inlining because opcode_flags
 * is a compile time constant
 */
static UCS_F_ALWAYS_INLINE void
uct_rc_mlx5_txqp_dptr_post(uct_rc_iface_t *iface, enum ibv_qp_type qp_type,
                           uct_rc_txqp_t *txqp, uct_ib_mlx5_txwq_t *txwq,
                           unsigned opcode_flags, const void *buffer,
                           unsigned length, uint32_t *lkey_p,
<<<<<<< HEAD
                           /* SEND */ uint8_t am_id, const void *am_hdr, unsigned am_hdr_len,
                           /* RDMA/ATOMIC */ uint64_t remote_addr, uct_rkey_t rkey,
                           /* ATOMIC */ uint64_t compare_mask, uint64_t compare, uint64_t swap_add,
                           /* AV   */ uct_ib_mlx5_base_av_t *av, size_t av_size,
                           uint8_t fm_ce_se)
=======
         /* SEND        */ uint8_t am_id, const void *am_hdr, unsigned am_hdr_len,
         /* RDMA/ATOMIC */ uint64_t remote_addr, uct_rkey_t rkey,
         /* ATOMIC      */ uint64_t compare_mask, uint64_t compare, uint64_t swap_add,
         /* AV          */ uct_ib_mlx5_base_av_t *av, struct mlx5_grh_av *grh_av,
                           size_t av_size,
                           int signal)
>>>>>>> cd630670
{
    struct mlx5_wqe_ctrl_seg                     *ctrl;
    struct mlx5_wqe_raddr_seg                    *raddr;
    struct mlx5_wqe_atomic_seg                   *atomic;
    struct mlx5_wqe_data_seg                     *dptr;
    struct mlx5_wqe_inl_data_seg                 *inl;
    struct uct_ib_mlx5_atomic_masked_cswap32_seg *masked_cswap32;
    struct uct_ib_mlx5_atomic_masked_fadd32_seg  *masked_fadd32;
    struct uct_ib_mlx5_atomic_masked_cswap64_seg *masked_cswap64;
    uct_rc_hdr_t                                 *rch;
    size_t  wqe_size, inl_seg_size, ctrl_av_size;
    uint8_t opmod;
    void *next_seg;

    if (!(fm_ce_se & MLX5_WQE_CTRL_CQ_UPDATE)) {
        fm_ce_se |= uct_rc_iface_tx_moderation(iface, txqp, MLX5_WQE_CTRL_CQ_UPDATE);
    }

    opmod         = 0;
    ctrl         = txwq->curr;
    ctrl_av_size = sizeof(*ctrl) + av_size;
    next_seg     = uct_ib_mlx5_txwq_wrap_exact(txwq, (void*)ctrl + ctrl_av_size);

    switch (opcode_flags) {
    case MLX5_OPCODE_SEND:
        inl_seg_size     = ucs_align_up_pow2(sizeof(*inl) + sizeof(*rch) + am_hdr_len,
                                             UCT_IB_MLX5_WQE_SEG_SIZE);

        ucs_assert(ctrl_av_size + inl_seg_size + sizeof(*dptr) <=
                   UCT_IB_MLX5_MAX_BB * MLX5_SEND_WQE_BB);
        ucs_assert(length + sizeof(*rch) + am_hdr_len <=
                   iface->super.config.seg_size);

        /* Inline segment with AM ID and header */
        inl              = next_seg;
        inl->byte_count  = htonl((sizeof(*rch) + am_hdr_len) | MLX5_INLINE_SEG);
        rch              = (uct_rc_hdr_t *)(inl + 1);
        rch->am_id       = am_id;

        uct_ib_mlx5_inline_copy(rch + 1, am_hdr, am_hdr_len, txwq);

        /* Data segment with payload */
        if (length == 0) {
            wqe_size     = ctrl_av_size + inl_seg_size;
        } else {
            wqe_size     = ctrl_av_size + inl_seg_size + sizeof(*dptr);
            dptr         = uct_ib_mlx5_txwq_wrap_any(txwq, (void*)inl + inl_seg_size);
            uct_ib_mlx5_set_data_seg(dptr, buffer, length, *lkey_p);
        }
        break;

    case MLX5_OPCODE_SEND|UCT_RC_MLX5_OPCODE_FLAG_RAW:
        /* Data segment only */
        ucs_assert(length < (2ul << 30));
        ucs_assert(length <= iface->super.config.seg_size);

        wqe_size = ctrl_av_size + sizeof(struct mlx5_wqe_data_seg);
        uct_ib_mlx5_set_data_seg(next_seg, buffer, length, *lkey_p);
        break;

    case MLX5_OPCODE_RDMA_READ:
    case MLX5_OPCODE_RDMA_WRITE:
        /* Set RDMA segment */
        ucs_assert(length <= UCT_IB_MAX_MESSAGE_SIZE);

        raddr = next_seg;
        uct_ib_mlx5_ep_set_rdma_seg(raddr, remote_addr, rkey);

        /* Data segment */
        if (length == 0) {
            wqe_size     = ctrl_av_size + sizeof(*raddr);
        } else {
            /* dptr cannot wrap, because ctrl+av could be either 2 or 4 segs */
            dptr         = uct_ib_mlx5_txwq_wrap_none(txwq, raddr + 1);
            wqe_size     = ctrl_av_size + sizeof(*raddr) + sizeof(*dptr);
            uct_ib_mlx5_set_data_seg(dptr, buffer, length, *lkey_p);
        }
        break;

    case MLX5_OPCODE_ATOMIC_FA:
    case MLX5_OPCODE_ATOMIC_CS:
        ucs_assert(length == sizeof(uint64_t));
        raddr = next_seg;
        uct_ib_mlx5_ep_set_rdma_seg(raddr, remote_addr, rkey);

        /* atomic cannot wrap, because ctrl+av could be either 2 or 4 segs */
        atomic = uct_ib_mlx5_txwq_wrap_none(txwq, raddr + 1);
        if (opcode_flags == MLX5_OPCODE_ATOMIC_CS) {
            atomic->compare = compare;
        }
        atomic->swap_add    = swap_add;

        dptr                = uct_ib_mlx5_txwq_wrap_exact(txwq, atomic + 1);
        uct_ib_mlx5_set_data_seg(dptr, buffer, length, *lkey_p);
        wqe_size            = ctrl_av_size + sizeof(*raddr) + sizeof(*atomic) +
                              sizeof(*dptr);
        break;

    case MLX5_OPCODE_ATOMIC_MASKED_CS:
        raddr = next_seg;
        uct_ib_mlx5_ep_set_rdma_seg(raddr, remote_addr, rkey);

        switch (length) {
        case sizeof(uint32_t):
            opmod                        = UCT_IB_MLX5_OPMOD_EXT_ATOMIC(2);
            masked_cswap32               = uct_ib_mlx5_txwq_wrap_none(txwq, raddr + 1);
            masked_cswap32->swap         = swap_add;
            masked_cswap32->compare      = compare;
            masked_cswap32->swap_mask    = (uint32_t)-1;
            masked_cswap32->compare_mask = compare_mask;
            dptr                         = uct_ib_mlx5_txwq_wrap_exact(txwq, masked_cswap32 + 1);
            wqe_size                     = ctrl_av_size + sizeof(*raddr) +
                                           sizeof(*masked_cswap32) + sizeof(*dptr);
            break;
        case sizeof(uint64_t):
            opmod                        = UCT_IB_MLX5_OPMOD_EXT_ATOMIC(3); /* Ext. atomic, size 2**3 */
            masked_cswap64               = uct_ib_mlx5_txwq_wrap_none(txwq, raddr + 1);
            masked_cswap64->swap         = swap_add;
            masked_cswap64->compare      = compare;

            /* 2nd half of masked_cswap64 can wrap */
            masked_cswap64               = uct_ib_mlx5_txwq_wrap_exact(txwq, masked_cswap64 + 1);
            masked_cswap64->swap         = (uint64_t)-1;
            masked_cswap64->compare      = compare_mask;

            dptr                         = uct_ib_mlx5_txwq_wrap_exact(txwq, masked_cswap64 + 1);
            wqe_size                     = ctrl_av_size + sizeof(*raddr) +
                                           2 * sizeof(*masked_cswap64) + sizeof(*dptr);
            break;
        default:
            ucs_fatal("invalid atomic type length %d", length);
        }
        uct_ib_mlx5_set_data_seg(dptr, buffer, length, *lkey_p);
        break;

     case MLX5_OPCODE_ATOMIC_MASKED_FA:
        ucs_assert(length == sizeof(uint32_t));
        raddr = uct_ib_mlx5_txwq_wrap_exact(txwq, (void*)ctrl + ctrl_av_size);
        uct_ib_mlx5_ep_set_rdma_seg(raddr, remote_addr, rkey);

        opmod                         = UCT_IB_MLX5_OPMOD_EXT_ATOMIC(2);
        masked_fadd32                 = uct_ib_mlx5_txwq_wrap_none(txwq, raddr + 1);
        masked_fadd32->add            = swap_add;
        masked_fadd32->filed_boundary = 0;

        dptr                          = uct_ib_mlx5_txwq_wrap_exact(txwq, masked_fadd32 + 1);
        wqe_size                      = ctrl_av_size + sizeof(*raddr) +
                                        sizeof(*masked_fadd32) + sizeof(*dptr);
        uct_ib_mlx5_set_data_seg(dptr, buffer, length, *lkey_p);
        break;

    default:
        ucs_fatal("invalid send opcode");
    }

    uct_rc_mlx5_common_post_send(iface, qp_type, txqp, txwq,
                                 (opcode_flags & UCT_RC_MLX5_OPCODE_MASK),
<<<<<<< HEAD
                                 opmod, fm_ce_se, wqe_size, av, 0);
=======
                                 opmod, signal, wqe_size, av, grh_av, 0);
>>>>>>> cd630670
}

static UCS_F_ALWAYS_INLINE
void uct_rc_mlx5_txqp_dptr_post_iov(uct_rc_iface_t *iface, enum ibv_qp_type qp_type,
                                    uct_rc_txqp_t *txqp, uct_ib_mlx5_txwq_t *txwq,
                                    unsigned opcode_flags,
                         /* IOV  */ const uct_iov_t *iov, size_t iovcnt,
                         /* SEND */ uint8_t am_id, const void *am_hdr, unsigned am_hdr_len,
                         /* RDMA */ uint64_t remote_addr, uct_rkey_t rkey,
<<<<<<< HEAD
                         /* AV   */ uct_ib_mlx5_base_av_t *av, size_t av_size,
                                    uint8_t fm_ce_se)
=======
                         /* AV   */ uct_ib_mlx5_base_av_t *av, struct mlx5_grh_av *grh_av,
                                    size_t av_size,
                                    int signal)
>>>>>>> cd630670
{
    struct mlx5_wqe_ctrl_seg     *ctrl;
    struct mlx5_wqe_raddr_seg    *raddr;
    struct mlx5_wqe_data_seg     *dptr;
    struct mlx5_wqe_inl_data_seg *inl;
    uct_rc_hdr_t                 *rch;
    unsigned                      wqe_size, inl_seg_size, ctrl_av_size;
    void                         *next_seg;

    if (!(fm_ce_se & MLX5_WQE_CTRL_CQ_UPDATE)) {
        fm_ce_se |= uct_rc_iface_tx_moderation(iface, txqp, MLX5_WQE_CTRL_CQ_UPDATE);
    }

    ctrl         = txwq->curr;
    ctrl_av_size = sizeof(*ctrl) + av_size;
    next_seg     = uct_ib_mlx5_txwq_wrap_exact(txwq, (void*)ctrl + ctrl_av_size);

    switch (opcode_flags) {
    case MLX5_OPCODE_SEND:
        inl_seg_size     = ucs_align_up_pow2(sizeof(*inl) + sizeof(*rch) + am_hdr_len,
                                             UCT_IB_MLX5_WQE_SEG_SIZE);

        ucs_assert(uct_iov_total_length(iov, iovcnt) + sizeof(*rch) + am_hdr_len <=
                   iface->super.config.seg_size);

        /* Inline segment with AM ID and header */
        inl              = next_seg;
        inl->byte_count  = htonl((sizeof(*rch) + am_hdr_len) | MLX5_INLINE_SEG);
        rch              = (uct_rc_hdr_t *)(inl + 1);
        rch->am_id       = am_id;

        uct_ib_mlx5_inline_copy(rch + 1, am_hdr, am_hdr_len, txwq);

        /* Data segment with payload */
        dptr             = (struct mlx5_wqe_data_seg *)((char *)inl + inl_seg_size);
        wqe_size         = ctrl_av_size + inl_seg_size +
                           uct_ib_mlx5_set_data_seg_iov(txwq, dptr, iov, iovcnt);

        ucs_assert(wqe_size <= (UCT_IB_MLX5_MAX_BB * MLX5_SEND_WQE_BB));
        break;

    case MLX5_OPCODE_RDMA_READ:
    case MLX5_OPCODE_RDMA_WRITE:
        /* Set RDMA segment */
        ucs_assert(uct_iov_total_length(iov, iovcnt) <= UCT_IB_MAX_MESSAGE_SIZE);

        raddr            = next_seg;
        uct_ib_mlx5_ep_set_rdma_seg(raddr, remote_addr, rkey);

        /* Data segment */
        wqe_size         = ctrl_av_size + sizeof(*raddr) +
                           uct_ib_mlx5_set_data_seg_iov(txwq, (void*)(raddr + 1),
                                                        iov, iovcnt);
        break;

    default:
        ucs_fatal("invalid send opcode");
    }

    uct_rc_mlx5_common_post_send(iface, qp_type, txqp, txwq,
<<<<<<< HEAD
                                 opcode_flags & UCT_RC_MLX5_OPCODE_MASK,
                                 0, fm_ce_se, wqe_size, av, 0);
=======
                                 (opcode_flags & UCT_RC_MLX5_OPCODE_MASK),
                                 0, signal, wqe_size, av, grh_av, 0);
>>>>>>> cd630670
}

#endif<|MERGE_RESOLUTION|>--- conflicted
+++ resolved
@@ -276,13 +276,8 @@
                              unsigned opcode, const void *buffer, unsigned length,
                   /* SEND */ uint8_t am_id, uint64_t am_hdr, uint32_t imm_val_be,
                   /* RDMA */ uint64_t rdma_raddr, uct_rkey_t rdma_rkey,
-<<<<<<< HEAD
-                  /* AV   */ uct_ib_mlx5_base_av_t *av, size_t av_size,
-                             unsigned fm_ce_se)
-=======
                   /* AV   */ uct_ib_mlx5_base_av_t *av, struct mlx5_grh_av *grh_av,
-                             size_t av_size)
->>>>>>> cd630670
+                             size_t av_size, unsigned fm_ce_se)
 {
     struct mlx5_wqe_ctrl_seg     *ctrl;
     struct mlx5_wqe_raddr_seg    *raddr;
@@ -348,13 +343,8 @@
         ucs_fatal("invalid send opcode");
     }
 
-<<<<<<< HEAD
     uct_rc_mlx5_common_post_send(iface, qp_type, txqp, txwq, opcode, 0, fm_ce_se,
-                                 wqe_size, av, imm_val_be);
-=======
-    uct_rc_mlx5_common_post_send(iface, qp_type, txqp, txwq, opcode, 0, sig_flag,
                                  wqe_size, av, grh_av, imm_val_be);
->>>>>>> cd630670
 }
 
 
@@ -381,20 +371,11 @@
                            uct_rc_txqp_t *txqp, uct_ib_mlx5_txwq_t *txwq,
                            unsigned opcode_flags, const void *buffer,
                            unsigned length, uint32_t *lkey_p,
-<<<<<<< HEAD
-                           /* SEND */ uint8_t am_id, const void *am_hdr, unsigned am_hdr_len,
-                           /* RDMA/ATOMIC */ uint64_t remote_addr, uct_rkey_t rkey,
-                           /* ATOMIC */ uint64_t compare_mask, uint64_t compare, uint64_t swap_add,
-                           /* AV   */ uct_ib_mlx5_base_av_t *av, size_t av_size,
-                           uint8_t fm_ce_se)
-=======
          /* SEND        */ uint8_t am_id, const void *am_hdr, unsigned am_hdr_len,
          /* RDMA/ATOMIC */ uint64_t remote_addr, uct_rkey_t rkey,
          /* ATOMIC      */ uint64_t compare_mask, uint64_t compare, uint64_t swap_add,
          /* AV          */ uct_ib_mlx5_base_av_t *av, struct mlx5_grh_av *grh_av,
-                           size_t av_size,
-                           int signal)
->>>>>>> cd630670
+                           size_t av_size, uint8_t fm_ce_se)
 {
     struct mlx5_wqe_ctrl_seg                     *ctrl;
     struct mlx5_wqe_raddr_seg                    *raddr;
@@ -552,11 +533,7 @@
 
     uct_rc_mlx5_common_post_send(iface, qp_type, txqp, txwq,
                                  (opcode_flags & UCT_RC_MLX5_OPCODE_MASK),
-<<<<<<< HEAD
-                                 opmod, fm_ce_se, wqe_size, av, 0);
-=======
-                                 opmod, signal, wqe_size, av, grh_av, 0);
->>>>>>> cd630670
+                                 opmod, fm_ce_se, wqe_size, av, grh_av, 0);
 }
 
 static UCS_F_ALWAYS_INLINE
@@ -566,14 +543,8 @@
                          /* IOV  */ const uct_iov_t *iov, size_t iovcnt,
                          /* SEND */ uint8_t am_id, const void *am_hdr, unsigned am_hdr_len,
                          /* RDMA */ uint64_t remote_addr, uct_rkey_t rkey,
-<<<<<<< HEAD
-                         /* AV   */ uct_ib_mlx5_base_av_t *av, size_t av_size,
-                                    uint8_t fm_ce_se)
-=======
                          /* AV   */ uct_ib_mlx5_base_av_t *av, struct mlx5_grh_av *grh_av,
-                                    size_t av_size,
-                                    int signal)
->>>>>>> cd630670
+                                    size_t av_size, uint8_t fm_ce_se)
 {
     struct mlx5_wqe_ctrl_seg     *ctrl;
     struct mlx5_wqe_raddr_seg    *raddr;
@@ -634,13 +605,8 @@
     }
 
     uct_rc_mlx5_common_post_send(iface, qp_type, txqp, txwq,
-<<<<<<< HEAD
                                  opcode_flags & UCT_RC_MLX5_OPCODE_MASK,
-                                 0, fm_ce_se, wqe_size, av, 0);
-=======
-                                 (opcode_flags & UCT_RC_MLX5_OPCODE_MASK),
-                                 0, signal, wqe_size, av, grh_av, 0);
->>>>>>> cd630670
+                                 0, fm_ce_se, wqe_size, av, grh_av, 0);
 }
 
 #endif