--- conflicted
+++ resolved
@@ -434,48 +434,13 @@
     return status;
 }
 
-<<<<<<< HEAD
 ucs_status_t uct_ib_reg_mr(uct_ib_md_t *md, void *address, size_t length,
                            const uct_md_mem_reg_params_t *params,
                            uint64_t access_flags, struct ibv_mr **mr_p)
 {
     ucs_time_t UCS_V_UNUSED start_time = ucs_get_time();
+    unsigned retry                     = 0;
     size_t UCS_V_UNUSED dmabuf_offset;
-=======
-static ucs_status_t
-uct_ib_md_reg_mr(uct_ib_md_t *md, void *address, size_t length,
-                 uint64_t access_flags, int dmabuf_fd, size_t dmabuf_offset,
-                 int silent, uct_ib_mem_t *memh, uct_ib_mr_type_t mr_type)
-{
-    ucs_status_t status;
-
-    if ((dmabuf_fd == UCT_DMABUF_FD_INVALID) &&
-        (length >= md->config.min_mt_reg)) {
-        status = UCS_PROFILE_NAMED_CALL_ALWAYS(
-                "reg_multithreaded", uct_ib_md_ops(md)->reg_multithreaded, md,
-                address, length, access_flags, memh, mr_type, silent);
-
-        if (status != UCS_ERR_UNSUPPORTED) {
-            if (status == UCS_OK) {
-                memh->flags |= UCT_IB_MEM_MULTITHREADED;
-            }
-
-            return status;
-        } /* if unsupported - fallback to regular registration */
-    }
-
-    return uct_ib_md_ops(md)->reg_key(md, address, length, access_flags,
-                                      dmabuf_fd, dmabuf_offset, memh, mr_type,
-                                      silent);
-}
-
-ucs_status_t uct_ib_reg_mr(struct ibv_pd *pd, void *addr, size_t length,
-                           uint64_t access, int dmabuf_fd, size_t dmabuf_offset,
-                           struct ibv_mr **mr_p, int silent, unsigned retry_cnt)
-{
-    ucs_time_t UCS_V_UNUSED start_time = ucs_get_time();
-    unsigned retry                     = 0;
->>>>>>> 56ff025c
     const char *title;
     struct ibv_mr *mr;
     uint64_t flags;
@@ -489,17 +454,14 @@
 
     if (dmabuf_fd == UCT_DMABUF_FD_INVALID) {
         title = "ibv_reg_mr";
-<<<<<<< HEAD
-        mr    = UCS_PROFILE_CALL_ALWAYS(ibv_reg_mr, md->pd, address, length,
-                                        access_flags);
-=======
         do {
             /* when access_flags contains IBV_ACCESS_ON_DEMAND ibv_reg_mr() may
              * fail with EAGAIN. It means prefetch failed due to collision
              * with invalidation */
-            mr = UCS_PROFILE_CALL_ALWAYS(ibv_reg_mr, pd, addr, length, access);
-        } while ((mr == NULL) && (errno == EAGAIN) && (retry++ < retry_cnt));
->>>>>>> 56ff025c
+            mr = UCS_PROFILE_CALL_ALWAYS(ibv_reg_mr, md->pd, address, length,
+                                         access_flags);
+        } while ((mr == NULL) && (errno == EAGAIN) &&
+                 (retry++ < md->config.reg_retry_cnt));
     } else {
 #if HAVE_DECL_IBV_REG_DMABUF_MR
         title = "ibv_reg_dmabuf_mr";
@@ -517,46 +479,11 @@
         return UCS_ERR_IO_ERROR;
     }
 
-<<<<<<< HEAD
     ucs_trace("%s(pd=%p addr=%p len=%zu fd=%d offset=%zu access=0x%" PRIx64 "):"
-              " mr=%p took %.3f ms",
+              " mr=%p lkey=0x%x retry=%d took %.3f ms",
               title, md->pd, address, length, dmabuf_fd, dmabuf_offset,
-              access_flags, mr, ucs_time_to_msec(ucs_get_time() - start_time));
-=======
-    *mr_p = mr;
-
-    /* to prevent clang dead code */
-    ucs_trace("%s(pd=%p addr=%p len=%zu fd=%d offset=%zu access=0x%lx): mr=%p "
-              "lkey=0x%x retry=%d took %.3f ms",
-              title, pd, addr, length, dmabuf_fd, dmabuf_offset, access, mr,
-              mr->lkey, retry, ucs_time_to_msec(ucs_get_time() - start_time));
-    return UCS_OK;
-}
-
-ucs_status_t uct_ib_reg_mr_params(uct_ib_md_t *md, void *address, size_t length,
-                                  const uct_md_mem_reg_params_t *params,
-                                  uint64_t access_flags, struct ibv_mr **mr_p)
-{
-    size_t dmabuf_offset;
-    ucs_status_t status;
-    uint64_t flags;
-    int dmabuf_fd;
-
-    flags         = UCT_MD_MEM_REG_FIELD_VALUE(params, flags, FIELD_FLAGS, 0);
-    dmabuf_fd     = UCS_PARAM_VALUE(UCT_MD_MEM_REG_FIELD, params, dmabuf_fd,
-                                    DMABUF_FD, UCT_DMABUF_FD_INVALID);
-    dmabuf_offset = UCS_PARAM_VALUE(UCT_MD_MEM_REG_FIELD, params, dmabuf_offset,
-                                    DMABUF_OFFSET, 0);
-
-    status = uct_ib_reg_mr(md->pd, address, length, access_flags, dmabuf_fd,
-                           dmabuf_offset, mr_p,
-                           flags & UCT_MD_MEM_FLAG_HIDE_ERRORS,
-                           md->config.reg_retry_cnt);
-    if (status != UCS_OK) {
-        return status;
-    }
-
->>>>>>> 56ff025c
+              access_flags, mr, mr->lkey, retry,
+              ucs_time_to_msec(ucs_get_time() - start_time));
     UCS_STATS_UPDATE_COUNTER(md->stats, UCT_IB_MD_STAT_MEM_REG, +1);
 
     *mr_p = mr;
@@ -608,160 +535,6 @@
     return UCS_OK;
 }
 
-<<<<<<< HEAD
-=======
-static ucs_status_t
-uct_ib_mem_reg_internal(uct_md_h uct_md, void *address, size_t length,
-                        const uct_ib_mem_reg_internal_params_t *params,
-                        uct_ib_mem_t *memh)
-{
-    uct_ib_md_t *md       = ucs_derived_of(uct_md, uct_ib_md_t);
-    uint64_t access_flags = uct_ib_md_access_flags(md, params->flags, length);
-    int silent            = params->flags & UCT_MD_MEM_FLAG_HIDE_ERRORS;
-    ucs_status_t status;
-
-    /* coverity[dead_error_condition] */
-    if (access_flags & IBV_ACCESS_ON_DEMAND) {
-        memh->flags |= UCT_IB_MEM_FLAG_ODP;
-    }
-
-    if (params->flags & UCT_MD_MEM_ACCESS_REMOTE_ATOMIC) {
-        memh->flags |= UCT_IB_MEM_ACCESS_REMOTE_ATOMIC;
-    }
-
-    if (params->flags & (UCT_MD_MEM_ACCESS_REMOTE_GET |
-                         UCT_MD_MEM_ACCESS_REMOTE_PUT)) {
-        memh->flags |= UCT_IB_MEM_ACCESS_REMOTE_RMA;
-    }
-
-    status = uct_ib_md_reg_mr(md, address, length, access_flags,
-                              params->dmabuf_fd, params->dmabuf_offset, silent,
-                              memh, UCT_IB_MR_DEFAULT);
-    if (status != UCS_OK) {
-        return status;
-    }
-
-    if (md->relaxed_order) {
-        status = uct_ib_md_reg_mr(md, address, length,
-                                  access_flags & ~IBV_ACCESS_RELAXED_ORDERING,
-                                  params->dmabuf_fd, params->dmabuf_offset,
-                                  silent, memh, UCT_IB_MR_STRICT_ORDER);
-        if (status != UCS_OK) {
-            goto err;
-        }
-
-        memh->flags |= UCT_IB_MEM_FLAG_RELAXED_ORDERING;
-    }
-
-    ucs_trace("registered memory %p..%p on %s lkey 0x%x rkey 0x%x "
-              "access 0x%lx flags 0x%x dmabuf_fd %d dmabuf_offset %ld",
-              address, UCS_PTR_BYTE_OFFSET(address, length),
-              uct_ib_device_name(&md->dev), memh->lkey, memh->rkey,
-              access_flags, params->flags, params->dmabuf_fd,
-              params->dmabuf_offset);
-
-    if (md->config.odp.prefetch) {
-        uct_ib_mem_prefetch(md, memh, address, length);
-    }
-
-    UCS_STATS_UPDATE_COUNTER(md->stats, UCT_IB_MD_STAT_MEM_REG, +1);
-    return UCS_OK;
-
-err:
-    uct_ib_memh_dereg(md, memh);
-    return status;
-}
-
-static void
-uct_ib_mem_reg_params_to_internal(const uct_md_mem_reg_params_t *params,
-                                  uct_ib_mem_reg_internal_params_t *reg_params)
-{
-    reg_params->flags         = UCT_MD_MEM_REG_FIELD_VALUE(params, flags,
-                                                           FIELD_FLAGS, 0);
-    reg_params->dmabuf_fd     = UCS_PARAM_VALUE(UCT_MD_MEM_REG_FIELD, params,
-                                                dmabuf_fd, DMABUF_FD,
-                                                UCT_DMABUF_FD_INVALID);
-    reg_params->dmabuf_offset = UCS_PARAM_VALUE(UCT_MD_MEM_REG_FIELD, params,
-                                                dmabuf_offset, DMABUF_OFFSET,
-                                                0);
-}
-
-ucs_status_t uct_ib_mem_reg(uct_md_h uct_md, void *address, size_t length,
-                            const uct_md_mem_reg_params_t *params,
-                            size_t memh_base_size, size_t mr_size,
-                            uct_mem_h *memh_p)
-{
-    uct_ib_md_t *md = ucs_derived_of(uct_md, uct_ib_md_t);
-    uct_ib_mem_reg_internal_params_t reg_params;
-    ucs_status_t status;
-    uct_ib_mem_t *memh;
-
-    uct_ib_mem_reg_params_to_internal(params, &reg_params);
-
-    status = uct_ib_memh_alloc(md, length, 0, memh_base_size, mr_size, &memh);
-    if (status != UCS_OK) {
-        goto out;
-    }
-
-    status = uct_ib_mem_reg_internal(uct_md, address, length, &reg_params,
-                                     memh);
-    if (status != UCS_OK) {
-        goto err_memh_free;
-    }
-
-    *memh_p = memh;
-    return UCS_OK;
-
-err_memh_free:
-    ucs_free(memh);
-out:
-    return status;
-}
-
-ucs_status_t
-uct_ib_mem_dereg(uct_md_h uct_md, const uct_md_mem_dereg_params_t *params)
-{
-    uct_ib_md_t *md = ucs_derived_of(uct_md, uct_ib_md_t);
-    uct_ib_mem_t *ib_memh;
-    ucs_status_t status;
-
-    UCT_IB_MD_MEM_DEREG_CHECK_PARAMS(md, params);
-
-    ib_memh = params->memh;
-    status  = uct_ib_memh_dereg(md, ib_memh);
-    ucs_free(ib_memh);
-    if (UCT_MD_MEM_DEREG_FIELD_VALUE(params, flags, FIELD_FLAGS, 0) &
-        UCT_MD_MEM_DEREG_FLAG_INVALIDATE) {
-        ucs_assert(params->comp != NULL); /* suppress coverity false-positive */
-        uct_invoke_completion(params->comp, UCS_OK);
-    }
-
-    return status;
-}
-
-ucs_status_t uct_ib_reg_key_impl(uct_ib_md_t *md, void *address, size_t length,
-                                 uint64_t access_flags, int dmabuf_fd,
-                                 size_t dmabuf_offset, uct_ib_mem_t *memh,
-                                 uct_ib_mr_t *mr, uct_ib_mr_type_t mr_type,
-                                 int silent)
-{
-    ucs_status_t status;
-
-    status = uct_ib_reg_mr(md->pd, address, length, access_flags, dmabuf_fd,
-                           dmabuf_offset, &mr->ib, silent,
-                           md->config.reg_retry_cnt);
-    if (status != UCS_OK) {
-        return status;
-    }
-
-    if (mr_type == UCT_IB_MR_DEFAULT) {
-        uct_ib_memh_init_keys(memh, mr->ib->lkey, mr->ib->rkey);
-    }
-
-    return UCS_OK;
-}
-
->>>>>>> 56ff025c
 ucs_status_t uct_ib_mem_advise(uct_md_h uct_md, uct_mem_h memh, void *addr,
                                size_t length, unsigned advice)
 {
