--- conflicted
+++ resolved
@@ -5,11 +5,7 @@
 */
 
 #include "test_ucp_tag.h"
-<<<<<<< HEAD
-#include "ucp/api/ucp_def.h"
-=======
 #include "ucp_datatype.h"
->>>>>>> 183459b1
 
 extern "C" {
 #include <malloc.h>
@@ -153,18 +149,11 @@
     wrap_errors();
 
     ucp_ep_params_t ep_params_mod = {0};
-<<<<<<< HEAD
     ep_params_mod.field_mask = UCP_EP_PARAM_FIELD_ERR_HANDLER;
     ep_params_mod.err_handler.cb = err_cb_mod;
     /* NOTE: using of ucp_ep_params_t::user_data field is more preferable but
      *       need to test err_handler.arg as well */
-    ep_params_mod.err_handler.arg = reinterpret_cast<void *>(uintptr_t(MAGIC));
-=======
-    ep_params_mod.field_mask = UCP_EP_PARAM_FIELD_ERR_HANDLER_CB |
-                               UCP_EP_PARAM_FIELD_USER_DATA;
-    ep_params_mod.err_handler_cb = err_cb_mod;
-    ep_params_mod.user_data = reinterpret_cast<void *>(uintptr_t(ucp::MAGIC));
->>>>>>> 183459b1
+    ep_params_mod.err_handler.arg = reinterpret_cast<void *>(uintptr_t(ucp::MAGIC));
 
     for (size_t i = 0; i < m_entities.size(); ++i) {
         for (int widx = 0; widx < e(i).get_num_workers(); ++widx) {
